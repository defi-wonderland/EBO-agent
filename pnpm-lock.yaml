lockfileVersion: "9.0"

settings:
    autoInstallPeers: true
    excludeLinksFromLockfile: false

importers:
    .:
        dependencies:
            winston:
                specifier: 3.13.1
                version: 3.13.1
        devDependencies:
            "@commitlint/cli":
                specifier: 19.3.0
                version: 19.3.0(@types/node@20.14.12)(typescript@5.5.3)
            "@commitlint/config-conventional":
                specifier: 19.2.2
                version: 19.2.2
            "@defi-wonderland/prophet-core":
                specifier: 0.0.0-5e1cf557
                version: 0.0.0-5e1cf557
            "@defi-wonderland/prophet-modules":
                specifier: 0.0.0-e52f8cce
                version: 0.0.0-e52f8cce
            "@ianvs/prettier-plugin-sort-imports":
                specifier: 4.3.1
                version: 4.3.1(prettier@3.3.3)
            "@types/node":
                specifier: 20.14.12
                version: 20.14.12
            "@typescript-eslint/eslint-plugin":
                specifier: 7.16.1
                version: 7.16.1(@typescript-eslint/parser@7.16.1(eslint@8.57.0)(typescript@5.5.3))(eslint@8.57.0)(typescript@5.5.3)
            "@typescript-eslint/parser":
                specifier: 7.16.1
                version: 7.16.1(eslint@8.57.0)(typescript@5.5.3)
            "@vitest/coverage-v8":
                specifier: 2.0.5
                version: 2.0.5(vitest@2.0.3(@types/node@20.14.12))
            eslint:
                specifier: 8.57.0
                version: 8.57.0
            eslint-config-prettier:
                specifier: 9.1.0
                version: 9.1.0(eslint@8.57.0)
            eslint-plugin-prettier:
                specifier: 5.2.1
                version: 5.2.1(eslint-config-prettier@9.1.0(eslint@8.57.0))(eslint@8.57.0)(prettier@3.3.3)
            husky:
                specifier: 9.1.0
                version: 9.1.0
            lint-staged:
                specifier: 15.2.7
                version: 15.2.7
            prettier:
                specifier: 3.3.3
                version: 3.3.3
            ts-node:
                specifier: 10.9.2
                version: 10.9.2(@types/node@20.14.12)(typescript@5.5.3)
            turbo:
                specifier: 2.0.7
                version: 2.0.7
            typescript:
                specifier: 5.5.3
                version: 5.5.3
            vitest:
                specifier: 2.0.3
                version: 2.0.3(@types/node@20.14.12)

    apps/agent:
        dependencies:
            "@ebo-agent/automated-dispute":
                specifier: workspace:*
                version: link:../../packages/automated-dispute
            "@ebo-agent/blocknumber":
                specifier: workspace:*
                version: link:../../packages/blocknumber
            "@ebo-agent/shared":
                specifier: workspace:*
                version: link:../../packages/shared
            dotenv:
                specifier: 16.4.5
                version: 16.4.5
            viem:
                specifier: 2.21.8
                version: 2.21.8(typescript@5.5.3)(zod@3.23.8)
            yaml:
                specifier: 2.5.1
                version: 2.5.1
            zod:
                specifier: 3.23.8
                version: 3.23.8

    packages/automated-dispute:
        dependencies:
            "@ebo-agent/blocknumber":
                specifier: workspace:*
                version: link:../blocknumber
            "@ebo-agent/shared":
                specifier: workspace:*
                version: link:../shared
            async-mutex:
                specifier: 0.5.0
                version: 0.5.0
            discord.js:
                specifier: 14.16.2
                version: 14.16.2
            heap-js:
                specifier: 2.5.0
                version: 2.5.0
            viem:
                specifier: 2.17.11
                version: 2.17.11(typescript@5.5.3)(zod@3.23.8)
<<<<<<< HEAD
            zod:
                specifier: 3.23.8
                version: 3.23.8
=======
>>>>>>> 43fb005e

    packages/blocknumber:
        dependencies:
            "@ebo-agent/shared":
                specifier: workspace:*
                version: link:../shared
            axios:
                specifier: 1.7.7
                version: 1.7.7
            jwt-decode:
                specifier: 4.0.0
                version: 4.0.0
            viem:
                specifier: 2.17.10
                version: 2.17.10(typescript@5.5.3)(zod@3.23.8)
        devDependencies:
            "@types/jsonwebtoken":
                specifier: 9.0.6
                version: 9.0.6
            axios-mock-adapter:
                specifier: 2.0.0
                version: 2.0.0(axios@1.7.7)
            jsonwebtoken:
                specifier: 9.0.2
                version: 9.0.2

    packages/shared:
        dependencies:
            winston:
                specifier: 3.13.1
                version: 3.13.1

packages:
    "@adraffy/ens-normalize@1.10.0":
        resolution:
            {
                integrity: sha512-nA9XHtlAkYfJxY7bce8DcN7eKxWWCWkU+1GR9d+U6MbNpfwQp8TI7vqOsBsMcHoT4mBu2kypKoSKnghEzOOq5Q==,
            }

    "@ampproject/remapping@2.3.0":
        resolution:
            {
                integrity: sha512-30iZtAPgz+LTIYoeivqYo853f02jBYSd5uGnGpkFV0M3xOt9aN73erkgYAmZU43x4VfqcnLxW9Kpg3R5LC4YYw==,
            }
        engines: { node: ">=6.0.0" }

    "@babel/code-frame@7.24.7":
        resolution:
            {
                integrity: sha512-BcYH1CVJBO9tvyIZ2jVeXgSIMvGZ2FDRvDdOIVQyuklNKSsx+eppDEBq/g47Ayw+RqNFE+URvOShmf+f/qwAlA==,
            }
        engines: { node: ">=6.9.0" }

    "@babel/compat-data@7.25.4":
        resolution:
            {
                integrity: sha512-+LGRog6RAsCJrrrg/IO6LGmpphNe5DiK30dGjCoxxeGv49B10/3XYGxPsAwrDlMFcFEvdAUavDT8r9k/hSyQqQ==,
            }
        engines: { node: ">=6.9.0" }

    "@babel/core@7.25.2":
        resolution:
            {
                integrity: sha512-BBt3opiCOxUr9euZ5/ro/Xv8/V7yJ5bjYMqG/C1YAo8MIKAnumZalCN+msbci3Pigy4lIQfPUpfMM27HMGaYEA==,
            }
        engines: { node: ">=6.9.0" }

    "@babel/generator@7.25.6":
        resolution:
            {
                integrity: sha512-VPC82gr1seXOpkjAAKoLhP50vx4vGNlF4msF64dSFq1P8RfB+QAuJWGHPXXPc8QyfVWwwB/TNNU4+ayZmHNbZw==,
            }
        engines: { node: ">=6.9.0" }

    "@babel/helper-compilation-targets@7.25.2":
        resolution:
            {
                integrity: sha512-U2U5LsSaZ7TAt3cfaymQ8WHh0pxvdHoEk6HVpaexxixjyEquMh0L0YNJNM6CTGKMXV1iksi0iZkGw4AcFkPaaw==,
            }
        engines: { node: ">=6.9.0" }

    "@babel/helper-module-imports@7.24.7":
        resolution:
            {
                integrity: sha512-8AyH3C+74cgCVVXow/myrynrAGv+nTVg5vKu2nZph9x7RcRwzmh0VFallJuFTZ9mx6u4eSdXZfcOzSqTUm0HCA==,
            }
        engines: { node: ">=6.9.0" }

    "@babel/helper-module-transforms@7.25.2":
        resolution:
            {
                integrity: sha512-BjyRAbix6j/wv83ftcVJmBt72QtHI56C7JXZoG2xATiLpmoC7dpd8WnkikExHDVPpi/3qCmO6WY1EaXOluiecQ==,
            }
        engines: { node: ">=6.9.0" }
        peerDependencies:
            "@babel/core": ^7.0.0

    "@babel/helper-simple-access@7.24.7":
        resolution:
            {
                integrity: sha512-zBAIvbCMh5Ts+b86r/CjU+4XGYIs+R1j951gxI3KmmxBMhCg4oQMsv6ZXQ64XOm/cvzfU1FmoCyt6+owc5QMYg==,
            }
        engines: { node: ">=6.9.0" }

    "@babel/helper-string-parser@7.24.8":
        resolution:
            {
                integrity: sha512-pO9KhhRcuUyGnJWwyEgnRJTSIZHiT+vMD0kPeD+so0l7mxkMT19g3pjY9GTnHySck/hDzq+dtW/4VgnMkippsQ==,
            }
        engines: { node: ">=6.9.0" }

    "@babel/helper-validator-identifier@7.24.7":
        resolution:
            {
                integrity: sha512-rR+PBcQ1SMQDDyF6X0wxtG8QyLCgUB0eRAGguqRLfkCA87l7yAP7ehq8SNj96OOGTO8OBV70KhuFYcIkHXOg0w==,
            }
        engines: { node: ">=6.9.0" }

    "@babel/helper-validator-option@7.24.8":
        resolution:
            {
                integrity: sha512-xb8t9tD1MHLungh/AIoWYN+gVHaB9kwlu8gffXGSt3FFEIT7RjS+xWbc2vUD1UTZdIpKj/ab3rdqJ7ufngyi2Q==,
            }
        engines: { node: ">=6.9.0" }

    "@babel/helpers@7.25.6":
        resolution:
            {
                integrity: sha512-Xg0tn4HcfTijTwfDwYlvVCl43V6h4KyVVX2aEm4qdO/PC6L2YvzLHFdmxhoeSA3eslcE6+ZVXHgWwopXYLNq4Q==,
            }
        engines: { node: ">=6.9.0" }

    "@babel/highlight@7.24.7":
        resolution:
            {
                integrity: sha512-EStJpq4OuY8xYfhGVXngigBJRWxftKX9ksiGDnmlY3o7B/V7KIAc9X4oiK87uPJSc/vs5L869bem5fhZa8caZw==,
            }
        engines: { node: ">=6.9.0" }

    "@babel/parser@7.25.6":
        resolution:
            {
                integrity: sha512-trGdfBdbD0l1ZPmcJ83eNxB9rbEax4ALFTF7fN386TMYbeCQbyme5cOEXQhbGXKebwGaB/J52w1mrklMcbgy6Q==,
            }
        engines: { node: ">=6.0.0" }
        hasBin: true

    "@babel/template@7.25.0":
        resolution:
            {
                integrity: sha512-aOOgh1/5XzKvg1jvVz7AVrx2piJ2XBi227DHmbY6y+bM9H2FlN+IfecYu4Xl0cNiiVejlsCri89LUsbj8vJD9Q==,
            }
        engines: { node: ">=6.9.0" }

    "@babel/traverse@7.25.6":
        resolution:
            {
                integrity: sha512-9Vrcx5ZW6UwK5tvqsj0nGpp/XzqthkT0dqIc9g1AdtygFToNtTF67XzYS//dm+SAK9cp3B9R4ZO/46p63SCjlQ==,
            }
        engines: { node: ">=6.9.0" }

    "@babel/types@7.25.6":
        resolution:
            {
                integrity: sha512-/l42B1qxpG6RdfYf343Uw1vmDjeNhneUXtzhojE7pDgfpEypmRhI6j1kr17XCVv4Cgl9HdAiQY2x0GwKm7rWCw==,
            }
        engines: { node: ">=6.9.0" }

    "@bcoe/v8-coverage@0.2.3":
        resolution:
            {
                integrity: sha512-0hYQ8SB4Db5zvZB4axdMHGwEaQjkZzFjQiN9LVYvIFB2nSUHW9tYpxWriPrWDASIxiaXax83REcLxuSdnGPZtw==,
            }

    "@colors/colors@1.6.0":
        resolution:
            {
                integrity: sha512-Ir+AOibqzrIsL6ajt3Rz3LskB7OiMVHqltZmspbW/TJuTVuyOMirVqAkjfY6JISiLHgyNqicAC8AyHHGzNd/dA==,
            }
        engines: { node: ">=0.1.90" }

    "@commitlint/cli@19.3.0":
        resolution:
            {
                integrity: sha512-LgYWOwuDR7BSTQ9OLZ12m7F/qhNY+NpAyPBgo4YNMkACE7lGuUnuQq1yi9hz1KA4+3VqpOYl8H1rY/LYK43v7g==,
            }
        engines: { node: ">=v18" }
        hasBin: true

    "@commitlint/config-conventional@19.2.2":
        resolution:
            {
                integrity: sha512-mLXjsxUVLYEGgzbxbxicGPggDuyWNkf25Ht23owXIH+zV2pv1eJuzLK3t1gDY5Gp6pxdE60jZnWUY5cvgL3ufw==,
            }
        engines: { node: ">=v18" }

    "@commitlint/config-validator@19.0.3":
        resolution:
            {
                integrity: sha512-2D3r4PKjoo59zBc2auodrSCaUnCSALCx54yveOFwwP/i2kfEAQrygwOleFWswLqK0UL/F9r07MFi5ev2ohyM4Q==,
            }
        engines: { node: ">=v18" }

    "@commitlint/ensure@19.0.3":
        resolution:
            {
                integrity: sha512-SZEpa/VvBLoT+EFZVb91YWbmaZ/9rPH3ESrINOl0HD2kMYsjvl0tF7nMHh0EpTcv4+gTtZBAe1y/SS6/OhfZzQ==,
            }
        engines: { node: ">=v18" }

    "@commitlint/execute-rule@19.0.0":
        resolution:
            {
                integrity: sha512-mtsdpY1qyWgAO/iOK0L6gSGeR7GFcdW7tIjcNFxcWkfLDF5qVbPHKuGATFqRMsxcO8OUKNj0+3WOHB7EHm4Jdw==,
            }
        engines: { node: ">=v18" }

    "@commitlint/format@19.3.0":
        resolution:
            {
                integrity: sha512-luguk5/aF68HiF4H23ACAfk8qS8AHxl4LLN5oxPc24H+2+JRPsNr1OS3Gaea0CrH7PKhArBMKBz5RX9sA5NtTg==,
            }
        engines: { node: ">=v18" }

    "@commitlint/is-ignored@19.2.2":
        resolution:
            {
                integrity: sha512-eNX54oXMVxncORywF4ZPFtJoBm3Tvp111tg1xf4zWXGfhBPKpfKG6R+G3G4v5CPlRROXpAOpQ3HMhA9n1Tck1g==,
            }
        engines: { node: ">=v18" }

    "@commitlint/lint@19.4.1":
        resolution:
            {
                integrity: sha512-Ws4YVAZ0jACTv6VThumITC1I5AG0UyXMGua3qcf55JmXIXm/ejfaVKykrqx7RyZOACKVAs8uDRIsEsi87JZ3+Q==,
            }
        engines: { node: ">=v18" }

    "@commitlint/load@19.4.0":
        resolution:
            {
                integrity: sha512-I4lCWaEZYQJ1y+Y+gdvbGAx9pYPavqZAZ3/7/8BpWh+QjscAn8AjsUpLV2PycBsEx7gupq5gM4BViV9xwTIJuw==,
            }
        engines: { node: ">=v18" }

    "@commitlint/message@19.0.0":
        resolution:
            {
                integrity: sha512-c9czf6lU+9oF9gVVa2lmKaOARJvt4soRsVmbR7Njwp9FpbBgste5i7l/2l5o8MmbwGh4yE1snfnsy2qyA2r/Fw==,
            }
        engines: { node: ">=v18" }

    "@commitlint/parse@19.0.3":
        resolution:
            {
                integrity: sha512-Il+tNyOb8VDxN3P6XoBBwWJtKKGzHlitEuXA5BP6ir/3loWlsSqDr5aecl6hZcC/spjq4pHqNh0qPlfeWu38QA==,
            }
        engines: { node: ">=v18" }

    "@commitlint/read@19.4.0":
        resolution:
            {
                integrity: sha512-r95jLOEZzKDakXtnQub+zR3xjdnrl2XzerPwm7ch1/cc5JGq04tyaNpa6ty0CRCWdVrk4CZHhqHozb8yZwy2+g==,
            }
        engines: { node: ">=v18" }

    "@commitlint/resolve-extends@19.1.0":
        resolution:
            {
                integrity: sha512-z2riI+8G3CET5CPgXJPlzftH+RiWYLMYv4C9tSLdLXdr6pBNimSKukYP9MS27ejmscqCTVA4almdLh0ODD2KYg==,
            }
        engines: { node: ">=v18" }

    "@commitlint/rules@19.4.1":
        resolution:
            {
                integrity: sha512-AgctfzAONoVxmxOXRyxXIq7xEPrd7lK/60h2egp9bgGUMZK9v0+YqLOA+TH+KqCa63ZoCr8owP2YxoSSu7IgnQ==,
            }
        engines: { node: ">=v18" }

    "@commitlint/to-lines@19.0.0":
        resolution:
            {
                integrity: sha512-vkxWo+VQU5wFhiP9Ub9Sre0FYe019JxFikrALVoD5UGa8/t3yOJEpEhxC5xKiENKKhUkTpEItMTRAjHw2SCpZw==,
            }
        engines: { node: ">=v18" }

    "@commitlint/top-level@19.0.0":
        resolution:
            {
                integrity: sha512-KKjShd6u1aMGNkCkaX4aG1jOGdn7f8ZI8TR1VEuNqUOjWTOdcDSsmglinglJ18JTjuBX5I1PtjrhQCRcixRVFQ==,
            }
        engines: { node: ">=v18" }

    "@commitlint/types@19.0.3":
        resolution:
            {
                integrity: sha512-tpyc+7i6bPG9mvaBbtKUeghfyZSDgWquIDfMgqYtTbmZ9Y9VzEm2je9EYcQ0aoz5o7NvGS+rcDec93yO08MHYA==,
            }
        engines: { node: ">=v18" }

    "@cspotcode/source-map-support@0.8.1":
        resolution:
            {
                integrity: sha512-IchNf6dN4tHoMFIn/7OE8LWZ19Y6q/67Bmf6vnGREv8RSbBVb9LPJxEcnwrcwX6ixSvaiGoomAUvu4YSxXrVgw==,
            }
        engines: { node: ">=12" }

    "@dabh/diagnostics@2.0.3":
        resolution:
            {
                integrity: sha512-hrlQOIi7hAfzsMqlGSFyVucrx38O+j6wiGOf//H2ecvIEqYN4ADBSS2iLMh5UFyDunCNniUIPk/q3riFv45xRA==,
            }

    "@defi-wonderland/prophet-core@0.0.0-2e39539b":
        resolution:
            {
                integrity: sha512-EdYpDEO1XeO08uQikhOQ6NzG0LWYxANFk272j4vCyLSJ8kRyJNMv69JJCLcq5kV0B9IzXybmqjreemkZ05z3kQ==,
            }

    "@defi-wonderland/prophet-core@0.0.0-5e1cf557":
        resolution:
            {
                integrity: sha512-NDNyAnw/qUtoKInfwG12LSy3z1UkXilxwtup6VFMsYZeC+OIKFFslVDaG7QSuuWU1Z5o4Zr5oNDq1N30rnEVMw==,
            }

    "@defi-wonderland/prophet-modules@0.0.0-e52f8cce":
        resolution:
            {
                integrity: sha512-zNx602Z/GuisTqi120JLgoWcs3wiMKDYvnXJ/6xdYUCNNBQKk2GyCmS6M5Hu1vTbSfDlNRrugy1cDOkG5sSGdg==,
            }

    "@discordjs/builders@1.9.0":
        resolution:
            {
                integrity: sha512-0zx8DePNVvQibh5ly5kCEei5wtPBIUbSoE9n+91Rlladz4tgtFbJ36PZMxxZrTEOQ7AHMZ/b0crT/0fCy6FTKg==,
            }
        engines: { node: ">=18" }

    "@discordjs/collection@1.5.3":
        resolution:
            {
                integrity: sha512-SVb428OMd3WO1paV3rm6tSjM4wC+Kecaa1EUGX7vc6/fddvw/6lg90z4QtCqm21zvVe92vMMDt9+DkIvjXImQQ==,
            }
        engines: { node: ">=16.11.0" }

    "@discordjs/collection@2.1.1":
        resolution:
            {
                integrity: sha512-LiSusze9Tc7qF03sLCujF5iZp7K+vRNEDBZ86FT9aQAv3vxMLihUvKvpsCWiQ2DJq1tVckopKm1rxomgNUc9hg==,
            }
        engines: { node: ">=18" }

    "@discordjs/formatters@0.5.0":
        resolution:
            {
                integrity: sha512-98b3i+Y19RFq1Xke4NkVY46x8KjJQjldHUuEbCqMvp1F5Iq9HgnGpu91jOi/Ufazhty32eRsKnnzS8n4c+L93g==,
            }
        engines: { node: ">=18" }

    "@discordjs/rest@2.4.0":
        resolution:
            {
                integrity: sha512-Xb2irDqNcq+O8F0/k/NaDp7+t091p+acb51iA4bCKfIn+WFWd6HrNvcsSbMMxIR9NjcMZS6NReTKygqiQN+ntw==,
            }
        engines: { node: ">=18" }

    "@discordjs/util@1.1.1":
        resolution:
            {
                integrity: sha512-eddz6UnOBEB1oITPinyrB2Pttej49M9FZQY8NxgEvc3tq6ZICZ19m70RsmzRdDHk80O9NoYN/25AqJl8vPVf/g==,
            }
        engines: { node: ">=18" }

    "@discordjs/ws@1.1.1":
        resolution:
            {
                integrity: sha512-PZ+vLpxGCRtmr2RMkqh8Zp+BenUaJqlS6xhgWKEZcgC/vfHLEzpHtKkB0sl3nZWpwtcKk6YWy+pU3okL2I97FA==,
            }
        engines: { node: ">=16.11.0" }

    "@esbuild/aix-ppc64@0.21.5":
        resolution:
            {
                integrity: sha512-1SDgH6ZSPTlggy1yI6+Dbkiz8xzpHJEVAlF/AM1tHPLsf5STom9rwtjE4hKAF20FfXXNTFqEYXyJNWh1GiZedQ==,
            }
        engines: { node: ">=12" }
        cpu: [ppc64]
        os: [aix]

    "@esbuild/android-arm64@0.21.5":
        resolution:
            {
                integrity: sha512-c0uX9VAUBQ7dTDCjq+wdyGLowMdtR/GoC2U5IYk/7D1H1JYC0qseD7+11iMP2mRLN9RcCMRcjC4YMclCzGwS/A==,
            }
        engines: { node: ">=12" }
        cpu: [arm64]
        os: [android]

    "@esbuild/android-arm@0.21.5":
        resolution:
            {
                integrity: sha512-vCPvzSjpPHEi1siZdlvAlsPxXl7WbOVUBBAowWug4rJHb68Ox8KualB+1ocNvT5fjv6wpkX6o/iEpbDrf68zcg==,
            }
        engines: { node: ">=12" }
        cpu: [arm]
        os: [android]

    "@esbuild/android-x64@0.21.5":
        resolution:
            {
                integrity: sha512-D7aPRUUNHRBwHxzxRvp856rjUHRFW1SdQATKXH2hqA0kAZb1hKmi02OpYRacl0TxIGz/ZmXWlbZgjwWYaCakTA==,
            }
        engines: { node: ">=12" }
        cpu: [x64]
        os: [android]

    "@esbuild/darwin-arm64@0.21.5":
        resolution:
            {
                integrity: sha512-DwqXqZyuk5AiWWf3UfLiRDJ5EDd49zg6O9wclZ7kUMv2WRFr4HKjXp/5t8JZ11QbQfUS6/cRCKGwYhtNAY88kQ==,
            }
        engines: { node: ">=12" }
        cpu: [arm64]
        os: [darwin]

    "@esbuild/darwin-x64@0.21.5":
        resolution:
            {
                integrity: sha512-se/JjF8NlmKVG4kNIuyWMV/22ZaerB+qaSi5MdrXtd6R08kvs2qCN4C09miupktDitvh8jRFflwGFBQcxZRjbw==,
            }
        engines: { node: ">=12" }
        cpu: [x64]
        os: [darwin]

    "@esbuild/freebsd-arm64@0.21.5":
        resolution:
            {
                integrity: sha512-5JcRxxRDUJLX8JXp/wcBCy3pENnCgBR9bN6JsY4OmhfUtIHe3ZW0mawA7+RDAcMLrMIZaf03NlQiX9DGyB8h4g==,
            }
        engines: { node: ">=12" }
        cpu: [arm64]
        os: [freebsd]

    "@esbuild/freebsd-x64@0.21.5":
        resolution:
            {
                integrity: sha512-J95kNBj1zkbMXtHVH29bBriQygMXqoVQOQYA+ISs0/2l3T9/kj42ow2mpqerRBxDJnmkUDCaQT/dfNXWX/ZZCQ==,
            }
        engines: { node: ">=12" }
        cpu: [x64]
        os: [freebsd]

    "@esbuild/linux-arm64@0.21.5":
        resolution:
            {
                integrity: sha512-ibKvmyYzKsBeX8d8I7MH/TMfWDXBF3db4qM6sy+7re0YXya+K1cem3on9XgdT2EQGMu4hQyZhan7TeQ8XkGp4Q==,
            }
        engines: { node: ">=12" }
        cpu: [arm64]
        os: [linux]

    "@esbuild/linux-arm@0.21.5":
        resolution:
            {
                integrity: sha512-bPb5AHZtbeNGjCKVZ9UGqGwo8EUu4cLq68E95A53KlxAPRmUyYv2D6F0uUI65XisGOL1hBP5mTronbgo+0bFcA==,
            }
        engines: { node: ">=12" }
        cpu: [arm]
        os: [linux]

    "@esbuild/linux-ia32@0.21.5":
        resolution:
            {
                integrity: sha512-YvjXDqLRqPDl2dvRODYmmhz4rPeVKYvppfGYKSNGdyZkA01046pLWyRKKI3ax8fbJoK5QbxblURkwK/MWY18Tg==,
            }
        engines: { node: ">=12" }
        cpu: [ia32]
        os: [linux]

    "@esbuild/linux-loong64@0.21.5":
        resolution:
            {
                integrity: sha512-uHf1BmMG8qEvzdrzAqg2SIG/02+4/DHB6a9Kbya0XDvwDEKCoC8ZRWI5JJvNdUjtciBGFQ5PuBlpEOXQj+JQSg==,
            }
        engines: { node: ">=12" }
        cpu: [loong64]
        os: [linux]

    "@esbuild/linux-mips64el@0.21.5":
        resolution:
            {
                integrity: sha512-IajOmO+KJK23bj52dFSNCMsz1QP1DqM6cwLUv3W1QwyxkyIWecfafnI555fvSGqEKwjMXVLokcV5ygHW5b3Jbg==,
            }
        engines: { node: ">=12" }
        cpu: [mips64el]
        os: [linux]

    "@esbuild/linux-ppc64@0.21.5":
        resolution:
            {
                integrity: sha512-1hHV/Z4OEfMwpLO8rp7CvlhBDnjsC3CttJXIhBi+5Aj5r+MBvy4egg7wCbe//hSsT+RvDAG7s81tAvpL2XAE4w==,
            }
        engines: { node: ">=12" }
        cpu: [ppc64]
        os: [linux]

    "@esbuild/linux-riscv64@0.21.5":
        resolution:
            {
                integrity: sha512-2HdXDMd9GMgTGrPWnJzP2ALSokE/0O5HhTUvWIbD3YdjME8JwvSCnNGBnTThKGEB91OZhzrJ4qIIxk/SBmyDDA==,
            }
        engines: { node: ">=12" }
        cpu: [riscv64]
        os: [linux]

    "@esbuild/linux-s390x@0.21.5":
        resolution:
            {
                integrity: sha512-zus5sxzqBJD3eXxwvjN1yQkRepANgxE9lgOW2qLnmr8ikMTphkjgXu1HR01K4FJg8h1kEEDAqDcZQtbrRnB41A==,
            }
        engines: { node: ">=12" }
        cpu: [s390x]
        os: [linux]

    "@esbuild/linux-x64@0.21.5":
        resolution:
            {
                integrity: sha512-1rYdTpyv03iycF1+BhzrzQJCdOuAOtaqHTWJZCWvijKD2N5Xu0TtVC8/+1faWqcP9iBCWOmjmhoH94dH82BxPQ==,
            }
        engines: { node: ">=12" }
        cpu: [x64]
        os: [linux]

    "@esbuild/netbsd-x64@0.21.5":
        resolution:
            {
                integrity: sha512-Woi2MXzXjMULccIwMnLciyZH4nCIMpWQAs049KEeMvOcNADVxo0UBIQPfSmxB3CWKedngg7sWZdLvLczpe0tLg==,
            }
        engines: { node: ">=12" }
        cpu: [x64]
        os: [netbsd]

    "@esbuild/openbsd-x64@0.21.5":
        resolution:
            {
                integrity: sha512-HLNNw99xsvx12lFBUwoT8EVCsSvRNDVxNpjZ7bPn947b8gJPzeHWyNVhFsaerc0n3TsbOINvRP2byTZ5LKezow==,
            }
        engines: { node: ">=12" }
        cpu: [x64]
        os: [openbsd]

    "@esbuild/sunos-x64@0.21.5":
        resolution:
            {
                integrity: sha512-6+gjmFpfy0BHU5Tpptkuh8+uw3mnrvgs+dSPQXQOv3ekbordwnzTVEb4qnIvQcYXq6gzkyTnoZ9dZG+D4garKg==,
            }
        engines: { node: ">=12" }
        cpu: [x64]
        os: [sunos]

    "@esbuild/win32-arm64@0.21.5":
        resolution:
            {
                integrity: sha512-Z0gOTd75VvXqyq7nsl93zwahcTROgqvuAcYDUr+vOv8uHhNSKROyU961kgtCD1e95IqPKSQKH7tBTslnS3tA8A==,
            }
        engines: { node: ">=12" }
        cpu: [arm64]
        os: [win32]

    "@esbuild/win32-ia32@0.21.5":
        resolution:
            {
                integrity: sha512-SWXFF1CL2RVNMaVs+BBClwtfZSvDgtL//G/smwAc5oVK/UPu2Gu9tIaRgFmYFFKrmg3SyAjSrElf0TiJ1v8fYA==,
            }
        engines: { node: ">=12" }
        cpu: [ia32]
        os: [win32]

    "@esbuild/win32-x64@0.21.5":
        resolution:
            {
                integrity: sha512-tQd/1efJuzPC6rCFwEvLtci/xNFcTZknmXs98FYDfGE4wP9ClFV98nyKrzJKVPMhdDnjzLhdUyMX4PsQAPjwIw==,
            }
        engines: { node: ">=12" }
        cpu: [x64]
        os: [win32]

    "@eslint-community/eslint-utils@4.4.0":
        resolution:
            {
                integrity: sha512-1/sA4dwrzBAyeUoQ6oxahHKmrZvsnLCg4RfxW3ZFGGmQkSNQPFNLV9CUEFQP1x9EYXHTo5p6xdhZM1Ne9p/AfA==,
            }
        engines: { node: ^12.22.0 || ^14.17.0 || >=16.0.0 }
        peerDependencies:
            eslint: ^6.0.0 || ^7.0.0 || >=8.0.0

    "@eslint-community/regexpp@4.11.0":
        resolution:
            {
                integrity: sha512-G/M/tIiMrTAxEWRfLfQJMmGNX28IxBg4PBz8XqQhqUHLFI6TL2htpIB1iQCj144V5ee/JaKyT9/WZ0MGZWfA7A==,
            }
        engines: { node: ^12.0.0 || ^14.0.0 || >=16.0.0 }

    "@eslint/eslintrc@2.1.4":
        resolution:
            {
                integrity: sha512-269Z39MS6wVJtsoUl10L60WdkhJVdPG24Q4eZTH3nnF6lpvSShEK3wQjDX9JRWAUPvPh7COouPpU9IrqaZFvtQ==,
            }
        engines: { node: ^12.22.0 || ^14.17.0 || >=16.0.0 }

    "@eslint/js@8.57.0":
        resolution:
            {
                integrity: sha512-Ys+3g2TaW7gADOJzPt83SJtCDhMjndcDMFVQ/Tj9iA1BfJzFKD9mAUXT3OenpuPHbI6P/myECxRJrofUsDx/5g==,
            }
        engines: { node: ^12.22.0 || ^14.17.0 || >=16.0.0 }

    "@humanwhocodes/config-array@0.11.14":
        resolution:
            {
                integrity: sha512-3T8LkOmg45BV5FICb15QQMsyUSWrQ8AygVfC7ZG32zOalnqrilm018ZVCw0eapXux8FtA33q8PSRSstjee3jSg==,
            }
        engines: { node: ">=10.10.0" }
        deprecated: Use @eslint/config-array instead

    "@humanwhocodes/module-importer@1.0.1":
        resolution:
            {
                integrity: sha512-bxveV4V8v5Yb4ncFTT3rPSgZBOpCkjfK0y4oVVVJwIuDVBRMDXrPyXRL988i5ap9m9bnyEEjWfm5WkBmtffLfA==,
            }
        engines: { node: ">=12.22" }

    "@humanwhocodes/object-schema@2.0.3":
        resolution:
            {
                integrity: sha512-93zYdMES/c1D69yZiKDBj0V24vqNzB/koF26KPaagAfd3P/4gUlh3Dys5ogAK+Exi9QyzlD8x/08Zt7wIKcDcA==,
            }
        deprecated: Use @eslint/object-schema instead

    "@ianvs/prettier-plugin-sort-imports@4.3.1":
        resolution:
            {
                integrity: sha512-ZHwbyjkANZOjaBm3ZosADD2OUYGFzQGxfy67HmGZU94mHqe7g1LCMA7YYKB1Cq+UTPCBqlAYapY0KXAjKEw8Sg==,
            }
        peerDependencies:
            "@vue/compiler-sfc": 2.7.x || 3.x
            prettier: 2 || 3
        peerDependenciesMeta:
            "@vue/compiler-sfc":
                optional: true

    "@isaacs/cliui@8.0.2":
        resolution:
            {
                integrity: sha512-O8jcjabXaleOG9DQ0+ARXWZBTfnP4WNAqzuiJK7ll44AmxGKv/J2M4TPjxjY3znBCfvBXFzucm1twdyFybFqEA==,
            }
        engines: { node: ">=12" }

    "@istanbuljs/schema@0.1.3":
        resolution:
            {
                integrity: sha512-ZXRY4jNvVgSVQ8DL3LTcakaAtXwTVUxE81hslsyD2AtoXW/wVob10HkOJ1X/pAlcI7D+2YoZKg5do8G/w6RYgA==,
            }
        engines: { node: ">=8" }

    "@jridgewell/gen-mapping@0.3.5":
        resolution:
            {
                integrity: sha512-IzL8ZoEDIBRWEzlCcRhOaCupYyN5gdIK+Q6fbFdPDg6HqX6jpkItn7DFIpW9LQzXG6Df9sA7+OKnq0qlz/GaQg==,
            }
        engines: { node: ">=6.0.0" }

    "@jridgewell/resolve-uri@3.1.2":
        resolution:
            {
                integrity: sha512-bRISgCIjP20/tbWSPWMEi54QVPRZExkuD9lJL+UIxUKtwVJA8wW1Trb1jMs1RFXo1CBTNZ/5hpC9QvmKWdopKw==,
            }
        engines: { node: ">=6.0.0" }

    "@jridgewell/set-array@1.2.1":
        resolution:
            {
                integrity: sha512-R8gLRTZeyp03ymzP/6Lil/28tGeGEzhx1q2k703KGWRAI1VdvPIXdG70VJc2pAMw3NA6JKL5hhFu1sJX0Mnn/A==,
            }
        engines: { node: ">=6.0.0" }

    "@jridgewell/sourcemap-codec@1.5.0":
        resolution:
            {
                integrity: sha512-gv3ZRaISU3fjPAgNsriBRqGWQL6quFx04YMPW/zD8XMLsU32mhCCbfbO6KZFLjvYpCZ8zyDEgqsgf+PwPaM7GQ==,
            }

    "@jridgewell/trace-mapping@0.3.25":
        resolution:
            {
                integrity: sha512-vNk6aEwybGtawWmy/PzwnGDOjCkLWSD2wqvjGGAgOAwCGWySYXfYoxt00IJkTF+8Lb57DwOb3Aa0o9CApepiYQ==,
            }

    "@jridgewell/trace-mapping@0.3.9":
        resolution:
            {
                integrity: sha512-3Belt6tdc8bPgAtbcmdtNJlirVoTmEb5e2gC94PnkwEW9jI6CAHUeoG85tjWP5WquqfavoMtMwiG4P926ZKKuQ==,
            }

    "@noble/curves@1.4.0":
        resolution:
            {
                integrity: sha512-p+4cb332SFCrReJkCYe8Xzm0OWi4Jji5jVdIZRL/PmacmDkFNw6MrrV+gGpiPxLHbV+zKFRywUWbaseT+tZRXg==,
            }

    "@noble/hashes@1.4.0":
        resolution:
            {
                integrity: sha512-V1JJ1WTRUqHHrOSh597hURcMqVKVGL/ea3kv0gSnEdsEZ0/+VyPghM1lMNGc00z7CIQorSvbKpuJkxvuHbvdbg==,
            }
        engines: { node: ">= 16" }

    "@noble/hashes@1.5.0":
        resolution:
            {
                integrity: sha512-1j6kQFb7QRru7eKN3ZDvRcP13rugwdxZqCjbiAVZfIJwgj2A65UmT4TgARXGlXgnRkORLTDTrO19ZErt7+QXgA==,
            }
        engines: { node: ^14.21.3 || >=16 }

    "@nodelib/fs.scandir@2.1.5":
        resolution:
            {
                integrity: sha512-vq24Bq3ym5HEQm2NKCr3yXDwjc7vTsEThRDnkp2DK9p1uqLR+DHurm/NOTo0KG7HYHU7eppKZj3MyqYuMBf62g==,
            }
        engines: { node: ">= 8" }

    "@nodelib/fs.stat@2.0.5":
        resolution:
            {
                integrity: sha512-RkhPPp2zrqDAQA/2jNhnztcPAlv64XdhIp7a7454A5ovI7Bukxgt7MX7udwAu3zg1DcpPU0rz3VV1SeaqvY4+A==,
            }
        engines: { node: ">= 8" }

    "@nodelib/fs.walk@1.2.8":
        resolution:
            {
                integrity: sha512-oGB+UxlgWcgQkgwo8GcEGwemoTFt3FIO9ababBmaGwXIoBKZ+GTy0pP185beGg7Llih/NSHSV2XAs1lnznocSg==,
            }
        engines: { node: ">= 8" }

    "@openzeppelin/contracts@4.9.5":
        resolution:
            {
                integrity: sha512-ZK+W5mVhRppff9BE6YdR8CC52C8zAvsVAiWhEtQ5+oNxFE6h1WdeWo+FJSF8KKvtxxVYZ7MTP/5KoVpAU3aSWg==,
            }

    "@pkgjs/parseargs@0.11.0":
        resolution:
            {
                integrity: sha512-+1VkjdD0QBLPodGrJUeqarH8VAIvQODIbwh9XpP5Syisf7YoQgsJKPNFoqqLQlu+VQ/tVSshMR6loPMn8U+dPg==,
            }
        engines: { node: ">=14" }

    "@pkgr/core@0.1.1":
        resolution:
            {
                integrity: sha512-cq8o4cWH0ibXh9VGi5P20Tu9XF/0fFXl9EUinr9QfTM7a7p0oTA4iJRCQWppXR1Pg8dSM0UCItCkPwsk9qWWYA==,
            }
        engines: { node: ^12.20.0 || ^14.18.0 || >=16.0.0 }

    "@rollup/rollup-android-arm-eabi@4.21.2":
        resolution:
            {
                integrity: sha512-fSuPrt0ZO8uXeS+xP3b+yYTCBUd05MoSp2N/MFOgjhhUhMmchXlpTQrTpI8T+YAwAQuK7MafsCOxW7VrPMrJcg==,
            }
        cpu: [arm]
        os: [android]

    "@rollup/rollup-android-arm64@4.21.2":
        resolution:
            {
                integrity: sha512-xGU5ZQmPlsjQS6tzTTGwMsnKUtu0WVbl0hYpTPauvbRAnmIvpInhJtgjj3mcuJpEiuUw4v1s4BimkdfDWlh7gA==,
            }
        cpu: [arm64]
        os: [android]

    "@rollup/rollup-darwin-arm64@4.21.2":
        resolution:
            {
                integrity: sha512-99AhQ3/ZMxU7jw34Sq8brzXqWH/bMnf7ZVhvLk9QU2cOepbQSVTns6qoErJmSiAvU3InRqC2RRZ5ovh1KN0d0Q==,
            }
        cpu: [arm64]
        os: [darwin]

    "@rollup/rollup-darwin-x64@4.21.2":
        resolution:
            {
                integrity: sha512-ZbRaUvw2iN/y37x6dY50D8m2BnDbBjlnMPotDi/qITMJ4sIxNY33HArjikDyakhSv0+ybdUxhWxE6kTI4oX26w==,
            }
        cpu: [x64]
        os: [darwin]

    "@rollup/rollup-linux-arm-gnueabihf@4.21.2":
        resolution:
            {
                integrity: sha512-ztRJJMiE8nnU1YFcdbd9BcH6bGWG1z+jP+IPW2oDUAPxPjo9dverIOyXz76m6IPA6udEL12reYeLojzW2cYL7w==,
            }
        cpu: [arm]
        os: [linux]

    "@rollup/rollup-linux-arm-musleabihf@4.21.2":
        resolution:
            {
                integrity: sha512-flOcGHDZajGKYpLV0JNc0VFH361M7rnV1ee+NTeC/BQQ1/0pllYcFmxpagltANYt8FYf9+kL6RSk80Ziwyhr7w==,
            }
        cpu: [arm]
        os: [linux]

    "@rollup/rollup-linux-arm64-gnu@4.21.2":
        resolution:
            {
                integrity: sha512-69CF19Kp3TdMopyteO/LJbWufOzqqXzkrv4L2sP8kfMaAQ6iwky7NoXTp7bD6/irKgknDKM0P9E/1l5XxVQAhw==,
            }
        cpu: [arm64]
        os: [linux]

    "@rollup/rollup-linux-arm64-musl@4.21.2":
        resolution:
            {
                integrity: sha512-48pD/fJkTiHAZTnZwR0VzHrao70/4MlzJrq0ZsILjLW/Ab/1XlVUStYyGt7tdyIiVSlGZbnliqmult/QGA2O2w==,
            }
        cpu: [arm64]
        os: [linux]

    "@rollup/rollup-linux-powerpc64le-gnu@4.21.2":
        resolution:
            {
                integrity: sha512-cZdyuInj0ofc7mAQpKcPR2a2iu4YM4FQfuUzCVA2u4HI95lCwzjoPtdWjdpDKyHxI0UO82bLDoOaLfpZ/wviyQ==,
            }
        cpu: [ppc64]
        os: [linux]

    "@rollup/rollup-linux-riscv64-gnu@4.21.2":
        resolution:
            {
                integrity: sha512-RL56JMT6NwQ0lXIQmMIWr1SW28z4E4pOhRRNqwWZeXpRlykRIlEpSWdsgNWJbYBEWD84eocjSGDu/XxbYeCmwg==,
            }
        cpu: [riscv64]
        os: [linux]

    "@rollup/rollup-linux-s390x-gnu@4.21.2":
        resolution:
            {
                integrity: sha512-PMxkrWS9z38bCr3rWvDFVGD6sFeZJw4iQlhrup7ReGmfn7Oukrr/zweLhYX6v2/8J6Cep9IEA/SmjXjCmSbrMQ==,
            }
        cpu: [s390x]
        os: [linux]

    "@rollup/rollup-linux-x64-gnu@4.21.2":
        resolution:
            {
                integrity: sha512-B90tYAUoLhU22olrafY3JQCFLnT3NglazdwkHyxNDYF/zAxJt5fJUB/yBoWFoIQ7SQj+KLe3iL4BhOMa9fzgpw==,
            }
        cpu: [x64]
        os: [linux]

    "@rollup/rollup-linux-x64-musl@4.21.2":
        resolution:
            {
                integrity: sha512-7twFizNXudESmC9oneLGIUmoHiiLppz/Xs5uJQ4ShvE6234K0VB1/aJYU3f/4g7PhssLGKBVCC37uRkkOi8wjg==,
            }
        cpu: [x64]
        os: [linux]

    "@rollup/rollup-win32-arm64-msvc@4.21.2":
        resolution:
            {
                integrity: sha512-9rRero0E7qTeYf6+rFh3AErTNU1VCQg2mn7CQcI44vNUWM9Ze7MSRS/9RFuSsox+vstRt97+x3sOhEey024FRQ==,
            }
        cpu: [arm64]
        os: [win32]

    "@rollup/rollup-win32-ia32-msvc@4.21.2":
        resolution:
            {
                integrity: sha512-5rA4vjlqgrpbFVVHX3qkrCo/fZTj1q0Xxpg+Z7yIo3J2AilW7t2+n6Q8Jrx+4MrYpAnjttTYF8rr7bP46BPzRw==,
            }
        cpu: [ia32]
        os: [win32]

    "@rollup/rollup-win32-x64-msvc@4.21.2":
        resolution:
            {
                integrity: sha512-6UUxd0+SKomjdzuAcp+HAmxw1FlGBnl1v2yEPSabtx4lBfdXHDVsW7+lQkgz9cNFJGY3AWR7+V8P5BqkD9L9nA==,
            }
        cpu: [x64]
        os: [win32]

    "@sapphire/async-queue@1.5.3":
        resolution:
            {
                integrity: sha512-x7zadcfJGxFka1Q3f8gCts1F0xMwCKbZweM85xECGI0hBTeIZJGGCrHgLggihBoprlQ/hBmDR5LKfIPqnmHM3w==,
            }
        engines: { node: ">=v14.0.0", npm: ">=7.0.0" }

    "@sapphire/shapeshift@4.0.0":
        resolution:
            {
                integrity: sha512-d9dUmWVA7MMiKobL3VpLF8P2aeanRTu6ypG2OIaEv/ZHH/SUQ2iHOVyi5wAPjQ+HmnMuL0whK9ez8I/raWbtIg==,
            }
        engines: { node: ">=v16" }

    "@sapphire/snowflake@3.5.3":
        resolution:
            {
                integrity: sha512-jjmJywLAFoWeBi1W7994zZyiNWPIiqRRNAmSERxyg93xRGzNYvGjlZ0gR6x0F4gPRi2+0O6S71kOZYyr3cxaIQ==,
            }
        engines: { node: ">=v14.0.0", npm: ">=7.0.0" }

    "@scure/base@1.1.7":
        resolution:
            {
                integrity: sha512-PPNYBslrLNNUQ/Yad37MHYsNQtK67EhWb6WtSvNLLPo7SdVZgkUjD6Dg+5On7zNwmskf8OX7I7Nx5oN+MIWE0g==,
            }

    "@scure/base@1.1.8":
        resolution:
            {
                integrity: sha512-6CyAclxj3Nb0XT7GHK6K4zK6k2xJm6E4Ft0Ohjt4WgegiFUHEtFb2CGzmPmGBwoIhrLsqNLYfLr04Y1GePrzZg==,
            }

    "@scure/bip32@1.4.0":
        resolution:
            {
                integrity: sha512-sVUpc0Vq3tXCkDGYVWGIZTRfnvu8LoTDaev7vbwh0omSvVORONr960MQWdKqJDCReIEmTj3PAr73O3aoxz7OPg==,
            }

    "@scure/bip39@1.3.0":
        resolution:
            {
                integrity: sha512-disdg7gHuTDZtY+ZdkmLpPCk7fxZSu3gBiEGuoC1XYxv9cGx3Z6cpTggCgW6odSOOIXCiDjuGejW+aJKCY/pIQ==,
            }

    "@scure/bip39@1.4.0":
        resolution:
            {
                integrity: sha512-BEEm6p8IueV/ZTfQLp/0vhw4NPnT9oWf5+28nvmeUICjP99f4vr2d+qc7AVGDDtwRep6ifR43Yed9ERVmiITzw==,
            }

    "@tsconfig/node10@1.0.11":
        resolution:
            {
                integrity: sha512-DcRjDCujK/kCk/cUe8Xz8ZSpm8mS3mNNpta+jGCA6USEDfktlNvm1+IuZ9eTcDbNk41BHwpHHeW+N1lKCz4zOw==,
            }

    "@tsconfig/node12@1.0.11":
        resolution:
            {
                integrity: sha512-cqefuRsh12pWyGsIoBKJA9luFu3mRxCA+ORZvA4ktLSzIuCUtWVxGIuXigEwO5/ywWFMZ2QEGKWvkZG1zDMTag==,
            }

    "@tsconfig/node14@1.0.3":
        resolution:
            {
                integrity: sha512-ysT8mhdixWK6Hw3i1V2AeRqZ5WfXg1G43mqoYlM2nc6388Fq5jcXyr5mRsqViLx/GJYdoL0bfXD8nmF+Zn/Iow==,
            }

    "@tsconfig/node16@1.0.4":
        resolution:
            {
                integrity: sha512-vxhUy4J8lyeyinH7Azl1pdd43GJhZH/tP2weN8TntQblOY+A0XbT8DJk1/oCPuOOyg/Ja757rG0CgHcWC8OfMA==,
            }

    "@types/conventional-commits-parser@5.0.0":
        resolution:
            {
                integrity: sha512-loB369iXNmAZglwWATL+WRe+CRMmmBPtpolYzIebFaX4YA3x+BEfLqhUAV9WanycKI3TG1IMr5bMJDajDKLlUQ==,
            }

    "@types/estree@1.0.5":
        resolution:
            {
                integrity: sha512-/kYRxGDLWzHOB7q+wtSUQlFrtcdUccpfy+X+9iMBpHK8QLLhx2wIPYuS5DYtR9Wa/YlZAbIovy7qVdB1Aq6Lyw==,
            }

    "@types/jsonwebtoken@9.0.6":
        resolution:
            {
                integrity: sha512-/5hndP5dCjloafCXns6SZyESp3Ldq7YjH3zwzwczYnjxIT0Fqzk5ROSYVGfFyczIue7IUEj8hkvLbPoLQ18vQw==,
            }

    "@types/node@20.14.12":
        resolution:
            {
                integrity: sha512-r7wNXakLeSsGT0H1AU863vS2wa5wBOK4bWMjZz2wj+8nBx+m5PeIn0k8AloSLpRuiwdRQZwarZqHE4FNArPuJQ==,
            }

    "@types/triple-beam@1.3.5":
        resolution:
            {
                integrity: sha512-6WaYesThRMCl19iryMYP7/x2OVgCtbIVflDGFpWnb9irXI3UjYE4AzmYuiUKY1AJstGijoY+MgUszMgRxIYTYw==,
            }

    "@types/ws@8.5.12":
        resolution:
            {
                integrity: sha512-3tPRkv1EtkDpzlgyKyI8pGsGZAGPEaXeu0DOj5DI25Ja91bdAYddYHbADRYVrZMRbfW+1l5YwXVDKohDJNQxkQ==,
            }

    "@typescript-eslint/eslint-plugin@7.16.1":
        resolution:
            {
                integrity: sha512-SxdPak/5bO0EnGktV05+Hq8oatjAYVY3Zh2bye9pGZy6+jwyR3LG3YKkV4YatlsgqXP28BTeVm9pqwJM96vf2A==,
            }
        engines: { node: ^18.18.0 || >=20.0.0 }
        peerDependencies:
            "@typescript-eslint/parser": ^7.0.0
            eslint: ^8.56.0
            typescript: "*"
        peerDependenciesMeta:
            typescript:
                optional: true

    "@typescript-eslint/parser@7.16.1":
        resolution:
            {
                integrity: sha512-u+1Qx86jfGQ5i4JjK33/FnawZRpsLxRnKzGE6EABZ40KxVT/vWsiZFEBBHjFOljmmV3MBYOHEKi0Jm9hbAOClA==,
            }
        engines: { node: ^18.18.0 || >=20.0.0 }
        peerDependencies:
            eslint: ^8.56.0
            typescript: "*"
        peerDependenciesMeta:
            typescript:
                optional: true

    "@typescript-eslint/scope-manager@7.16.1":
        resolution:
            {
                integrity: sha512-nYpyv6ALte18gbMz323RM+vpFpTjfNdyakbf3nsLvF43uF9KeNC289SUEW3QLZ1xPtyINJ1dIsZOuWuSRIWygw==,
            }
        engines: { node: ^18.18.0 || >=20.0.0 }

    "@typescript-eslint/type-utils@7.16.1":
        resolution:
            {
                integrity: sha512-rbu/H2MWXN4SkjIIyWcmYBjlp55VT+1G3duFOIukTNFxr9PI35pLc2ydwAfejCEitCv4uztA07q0QWanOHC7dA==,
            }
        engines: { node: ^18.18.0 || >=20.0.0 }
        peerDependencies:
            eslint: ^8.56.0
            typescript: "*"
        peerDependenciesMeta:
            typescript:
                optional: true

    "@typescript-eslint/types@7.16.1":
        resolution:
            {
                integrity: sha512-AQn9XqCzUXd4bAVEsAXM/Izk11Wx2u4H3BAfQVhSfzfDOm/wAON9nP7J5rpkCxts7E5TELmN845xTUCQrD1xIQ==,
            }
        engines: { node: ^18.18.0 || >=20.0.0 }

    "@typescript-eslint/typescript-estree@7.16.1":
        resolution:
            {
                integrity: sha512-0vFPk8tMjj6apaAZ1HlwM8w7jbghC8jc1aRNJG5vN8Ym5miyhTQGMqU++kuBFDNKe9NcPeZ6x0zfSzV8xC1UlQ==,
            }
        engines: { node: ^18.18.0 || >=20.0.0 }
        peerDependencies:
            typescript: "*"
        peerDependenciesMeta:
            typescript:
                optional: true

    "@typescript-eslint/utils@7.16.1":
        resolution:
            {
                integrity: sha512-WrFM8nzCowV0he0RlkotGDujx78xudsxnGMBHI88l5J8wEhED6yBwaSLP99ygfrzAjsQvcYQ94quDwI0d7E1fA==,
            }
        engines: { node: ^18.18.0 || >=20.0.0 }
        peerDependencies:
            eslint: ^8.56.0

    "@typescript-eslint/visitor-keys@7.16.1":
        resolution:
            {
                integrity: sha512-Qlzzx4sE4u3FsHTPQAAQFJFNOuqtuY0LFrZHwQ8IHK705XxBiWOFkfKRWu6niB7hwfgnwIpO4jTC75ozW1PHWg==,
            }
        engines: { node: ^18.18.0 || >=20.0.0 }

    "@ungap/structured-clone@1.2.0":
        resolution:
            {
                integrity: sha512-zuVdFrMJiuCDQUMCzQaD6KL28MjnqqN8XnAqiEq9PNm/hCPTSGfrXCOfwj1ow4LFb/tNymJPwsNbVePc1xFqrQ==,
            }

    "@vitest/coverage-v8@2.0.5":
        resolution:
            {
                integrity: sha512-qeFcySCg5FLO2bHHSa0tAZAOnAUbp4L6/A5JDuj9+bt53JREl8hpLjLHEWF0e/gWc8INVpJaqA7+Ene2rclpZg==,
            }
        peerDependencies:
            vitest: 2.0.5

    "@vitest/expect@2.0.3":
        resolution:
            {
                integrity: sha512-X6AepoOYePM0lDNUPsGXTxgXZAl3EXd0GYe/MZyVE4HzkUqyUVC6S3PrY5mClDJ6/7/7vALLMV3+xD/Ko60Hqg==,
            }

    "@vitest/pretty-format@2.0.3":
        resolution:
            {
                integrity: sha512-URM4GLsB2xD37nnTyvf6kfObFafxmycCL8un3OC9gaCs5cti2u+5rJdIflZ2fUJUen4NbvF6jCufwViAFLvz1g==,
            }

    "@vitest/pretty-format@2.0.5":
        resolution:
            {
                integrity: sha512-h8k+1oWHfwTkyTkb9egzwNMfJAEx4veaPSnMeKbVSjp4euqGSbQlm5+6VHwTr7u4FJslVVsUG5nopCaAYdOmSQ==,
            }

    "@vitest/runner@2.0.3":
        resolution:
            {
                integrity: sha512-EmSP4mcjYhAcuBWwqgpjR3FYVeiA4ROzRunqKltWjBfLNs1tnMLtF+qtgd5ClTwkDP6/DGlKJTNa6WxNK0bNYQ==,
            }

    "@vitest/snapshot@2.0.3":
        resolution:
            {
                integrity: sha512-6OyA6v65Oe3tTzoSuRPcU6kh9m+mPL1vQ2jDlPdn9IQoUxl8rXhBnfICNOC+vwxWY684Vt5UPgtcA2aPFBb6wg==,
            }

    "@vitest/spy@2.0.3":
        resolution:
            {
                integrity: sha512-sfqyAw/ypOXlaj4S+w8689qKM1OyPOqnonqOc9T91DsoHbfN5mU7FdifWWv3MtQFf0lEUstEwR9L/q/M390C+A==,
            }

    "@vitest/utils@2.0.3":
        resolution:
            {
                integrity: sha512-c/UdELMuHitQbbc/EVctlBaxoYAwQPQdSNwv7z/vHyBKy2edYZaFgptE27BRueZB7eW8po+cllotMNTDpL3HWg==,
            }

    "@vladfrangu/async_event_emitter@2.4.6":
        resolution:
            {
                integrity: sha512-RaI5qZo6D2CVS6sTHFKg1v5Ohq/+Bo2LZ5gzUEwZ/WkHhwtGTCB/sVLw8ijOkAUxasZ+WshN/Rzj4ywsABJ5ZA==,
            }
        engines: { node: ">=v14.0.0", npm: ">=7.0.0" }

    JSONStream@1.3.5:
        resolution:
            {
                integrity: sha512-E+iruNOY8VV9s4JEbe1aNEm6MiszPRr/UfcHMz0TQh1BXSxHK+ASV1R6W4HpjBhSeS+54PIsAMCBmwD06LLsqQ==,
            }
        hasBin: true

    abitype@1.0.5:
        resolution:
            {
                integrity: sha512-YzDhti7cjlfaBhHutMaboYB21Ha3rXR9QTkNJFzYC4kC8YclaiwPBBBJY8ejFdu2wnJeZCVZSMlQJ7fi8S6hsw==,
            }
        peerDependencies:
            typescript: ">=5.0.4"
            zod: ^3 >=3.22.0
        peerDependenciesMeta:
            typescript:
                optional: true
            zod:
                optional: true

    acorn-jsx@5.3.2:
        resolution:
            {
                integrity: sha512-rq9s+JNhf0IChjtDXxllJ7g41oZk5SlXtp0LHwyA5cejwn7vKmKp4pPri6YEePv2PU65sAsegbXtIinmDFDXgQ==,
            }
        peerDependencies:
            acorn: ^6.0.0 || ^7.0.0 || ^8.0.0

    acorn-walk@8.3.3:
        resolution:
            {
                integrity: sha512-MxXdReSRhGO7VlFe1bRG/oI7/mdLV9B9JJT0N8vZOhF7gFRR5l3M8W9G8JxmKV+JC5mGqJ0QvqfSOLsCPa4nUw==,
            }
        engines: { node: ">=0.4.0" }

    acorn@8.12.1:
        resolution:
            {
                integrity: sha512-tcpGyI9zbizT9JbV6oYE477V6mTlXvvi0T0G3SNIYE2apm/G5huBa1+K89VGeovbg+jycCrfhl3ADxErOuO6Jg==,
            }
        engines: { node: ">=0.4.0" }
        hasBin: true

    ajv@6.12.6:
        resolution:
            {
                integrity: sha512-j3fVLgvTo527anyYyJOGTYJbG+vnnQYvE0m5mmkc1TK+nxAppkCLMIL0aZ4dblVCNoGShhm+kzE4ZUykBoMg4g==,
            }

    ajv@8.17.1:
        resolution:
            {
                integrity: sha512-B/gBuNg5SiMTrPkC+A2+cW0RszwxYmn6VYxB/inlBStS5nx6xHIt/ehKRhIMhqusl7a8LjQoZnjCs5vhwxOQ1g==,
            }

    ansi-escapes@7.0.0:
        resolution:
            {
                integrity: sha512-GdYO7a61mR0fOlAsvC9/rIHf7L96sBc6dEWzeOu+KAea5bZyQRPIpojrVoI4AXGJS/ycu/fBTdLrUkA4ODrvjw==,
            }
        engines: { node: ">=18" }

    ansi-regex@5.0.1:
        resolution:
            {
                integrity: sha512-quJQXlTSUGL2LH9SUXo8VwsY4soanhgo6LNSm84E1LBcE8s3O0wpdiRzyR9z/ZZJMlMWv37qOOb9pdJlMUEKFQ==,
            }
        engines: { node: ">=8" }

    ansi-regex@6.0.1:
        resolution:
            {
                integrity: sha512-n5M855fKb2SsfMIiFFoVrABHJC8QtHwVx+mHWP3QcEqBHYienj5dHSgjbxtC0WEZXYt4wcD6zrQElDPhFuZgfA==,
            }
        engines: { node: ">=12" }

    ansi-styles@3.2.1:
        resolution:
            {
                integrity: sha512-VT0ZI6kZRdTh8YyJw3SMbYm/u+NqfsAxEpWO0Pf9sq8/e94WxxOpPKx9FR1FlyCtOVDNOQ+8ntlqFxiRc+r5qA==,
            }
        engines: { node: ">=4" }

    ansi-styles@4.3.0:
        resolution:
            {
                integrity: sha512-zbB9rCJAT1rbjiVDb2hqKFHNYLxgtk8NURxZ3IZwD3F6NtxbXZQCnnSi1Lkx+IDohdPlFp222wVALIheZJQSEg==,
            }
        engines: { node: ">=8" }

    ansi-styles@6.2.1:
        resolution:
            {
                integrity: sha512-bN798gFfQX+viw3R7yrGWRqnrN2oRkEkUjjl4JNn4E8GxxbjtG3FbrEIIY3l8/hrwUwIeCZvi4QuOTP4MErVug==,
            }
        engines: { node: ">=12" }

    arg@4.1.3:
        resolution:
            {
                integrity: sha512-58S9QDqG0Xx27YwPSt9fJxivjYl432YCwfDMfZ+71RAqUrZef7LrKQZ3LHLOwCS4FLNBplP533Zx895SeOCHvA==,
            }

    argparse@2.0.1:
        resolution:
            {
                integrity: sha512-8+9WqebbFzpX9OR+Wa6O29asIogeRMzcGtAINdpMHHyAg10f05aSFVBbcEqGf/PXw1EjAZ+q2/bEBg3DvurK3Q==,
            }

    array-ify@1.0.0:
        resolution:
            {
                integrity: sha512-c5AMf34bKdvPhQ7tBGhqkgKNUzMr4WUs+WDtC2ZUGOUncbxKMTvqxYctiseW3+L4bA8ec+GcZ6/A/FW4m8ukng==,
            }

    array-union@2.1.0:
        resolution:
            {
                integrity: sha512-HGyxoOTYUyCM6stUe6EJgnd4EoewAI7zMdfqO+kGjnlZmBDz/cR5pf8r/cR4Wq60sL/p0IkcjUEEPwS3GFrIyw==,
            }
        engines: { node: ">=8" }

    assertion-error@2.0.1:
        resolution:
            {
                integrity: sha512-Izi8RQcffqCeNVgFigKli1ssklIbpHnCYc6AknXGYoB6grJqyeby7jv12JUQgmTAnIDnbck1uxksT4dzN3PWBA==,
            }
        engines: { node: ">=12" }

    async-mutex@0.5.0:
        resolution:
            {
                integrity: sha512-1A94B18jkJ3DYq284ohPxoXbfTA5HsQ7/Mf4DEhcyLx3Bz27Rh59iScbB6EPiP+B+joue6YCxcMXSbFC1tZKwA==,
            }

    async@3.2.6:
        resolution:
            {
                integrity: sha512-htCUDlxyyCLMgaM3xXg0C0LW2xqfuQ6p05pCEIsXuyQ+a1koYKTuBMzRNwmybfLgvJDMd0r1LTn4+E0Ti6C2AA==,
            }

    asynckit@0.4.0:
        resolution:
            {
                integrity: sha512-Oei9OH4tRh0YqU3GxhX79dM/mwVgvbZJaSNaRk+bshkj0S5cfHcgYakreBjrHwatXKbz+IoIdYLxrKim2MjW0Q==,
            }

    axios-mock-adapter@2.0.0:
        resolution:
            {
                integrity: sha512-D/K0J5Zm6KvaMTnsWrBQZWLzKN9GxUFZEa0mx2qeEHXDeTugCoplWehy8y36dj5vuSjhe1u/Dol8cZ8lzzmDew==,
            }
        peerDependencies:
            axios: ">= 0.17.0"

    axios@1.7.7:
        resolution:
            {
                integrity: sha512-S4kL7XrjgBmvdGut0sN3yJxqYzrDOnivkBiN0OFs6hLiUam3UPvswUo0kqGyhqUZGEOytHyumEdXsAkgCOUf3Q==,
            }

    balanced-match@1.0.2:
        resolution:
            {
                integrity: sha512-3oSeUO0TMV67hN1AmbXsK4yaqU7tjiHlbxRDZOpH0KW9+CeX4bRAaX0Anxt0tx2MrpRpWwQaPwIlISEJhYU5Pw==,
            }

    brace-expansion@1.1.11:
        resolution:
            {
                integrity: sha512-iCuPHDFgrHX7H2vEI/5xpz07zSHB00TpugqhmYtVmMO6518mCuRMoOYFldEBl0g187ufozdaHgWKcYFb61qGiA==,
            }

    brace-expansion@2.0.1:
        resolution:
            {
                integrity: sha512-XnAIvQ8eM+kC6aULx6wuQiwVsnzsi9d3WxzV3FpWTGA19F621kwdbsAcFKXgKUHZWsy+mY6iL1sHTxWEFCytDA==,
            }

    braces@3.0.3:
        resolution:
            {
                integrity: sha512-yQbXgO/OSZVD2IsiLlro+7Hf6Q18EJrKSEsdoMzKePKXct3gvD8oLcOQdIzGupr5Fj+EDe8gO/lxc1BzfMpxvA==,
            }
        engines: { node: ">=8" }

    browserslist@4.23.3:
        resolution:
            {
                integrity: sha512-btwCFJVjI4YWDNfau8RhZ+B1Q/VLoUITrm3RlP6y1tYGWIOa+InuYiRGXUBXo8nA1qKmHMyLB/iVQg5TT4eFoA==,
            }
        engines: { node: ^6 || ^7 || ^8 || ^9 || ^10 || ^11 || ^12 || >=13.7 }
        hasBin: true

    buffer-equal-constant-time@1.0.1:
        resolution:
            {
                integrity: sha512-zRpUiDwd/xk6ADqPMATG8vc9VPrkck7T07OIx0gnjmJAnHnTVXNQG3vfvWNuiZIkwu9KrKdA1iJKfsfTVxE6NA==,
            }

    cac@6.7.14:
        resolution:
            {
                integrity: sha512-b6Ilus+c3RrdDk+JhLKUAQfzzgLEPy6wcXqS7f/xe1EETvsDP6GORG7SFuOs6cID5YkqchW/LXZbX5bc8j7ZcQ==,
            }
        engines: { node: ">=8" }

    callsites@3.1.0:
        resolution:
            {
                integrity: sha512-P8BjAsXvZS+VIDUI11hHCQEv74YT67YUi5JJFNWIqL235sBmjX4+qx9Muvls5ivyNENctx46xQLQ3aTuE7ssaQ==,
            }
        engines: { node: ">=6" }

    caniuse-lite@1.0.30001655:
        resolution:
            {
                integrity: sha512-jRGVy3iSGO5Uutn2owlb5gR6qsGngTw9ZTb4ali9f3glshcNmJ2noam4Mo9zia5P9Dk3jNNydy7vQjuE5dQmfg==,
            }

    chai@5.1.1:
        resolution:
            {
                integrity: sha512-pT1ZgP8rPNqUgieVaEY+ryQr6Q4HXNg8Ei9UnLUrjN4IA7dvQC5JB+/kxVcPNDHyBcc/26CXPkbNzq3qwrOEKA==,
            }
        engines: { node: ">=12" }

    chalk@2.4.2:
        resolution:
            {
                integrity: sha512-Mti+f9lpJNcwF4tWV8/OrTTtF1gZi+f8FqlyAdouralcFWFQWF2+NgCHShjkCb+IFBLq9buZwE1xckQU4peSuQ==,
            }
        engines: { node: ">=4" }

    chalk@4.1.2:
        resolution:
            {
                integrity: sha512-oKnbhFyRIXpUuez8iBMmyEa4nbj4IOQyuhc/wy9kY7/WVPcwIO9VA668Pu8RkO7+0G76SLROeyw9CpQ061i4mA==,
            }
        engines: { node: ">=10" }

    chalk@5.3.0:
        resolution:
            {
                integrity: sha512-dLitG79d+GV1Nb/VYcCDFivJeK1hiukt9QjRNVOsUtTy1rR1YJsmpGGTZ3qJos+uw7WmWF4wUwBd9jxjocFC2w==,
            }
        engines: { node: ^12.17.0 || ^14.13 || >=16.0.0 }

    check-error@2.1.1:
        resolution:
            {
                integrity: sha512-OAlb+T7V4Op9OwdkjmguYRqncdlx5JiofwOAUkmTF+jNdHwzTaTs4sRAGpzLF3oOz5xAyDGrPgeIDFQmDOTiJw==,
            }
        engines: { node: ">= 16" }

    cli-cursor@5.0.0:
        resolution:
            {
                integrity: sha512-aCj4O5wKyszjMmDT4tZj93kxyydN/K5zPWSCe6/0AV/AA1pqe5ZBIw0a2ZfPQV7lL5/yb5HsUreJ6UFAF1tEQw==,
            }
        engines: { node: ">=18" }

    cli-truncate@4.0.0:
        resolution:
            {
                integrity: sha512-nPdaFdQ0h/GEigbPClz11D0v/ZJEwxmeVZGeMo3Z5StPtUTkA9o1lD6QwoirYiSDzbcwn2XcjwmCp68W1IS4TA==,
            }
        engines: { node: ">=18" }

    cliui@8.0.1:
        resolution:
            {
                integrity: sha512-BSeNnyus75C4//NQ9gQt1/csTXyo/8Sb+afLAkzAptFuMsod9HFokGNudZpi/oQV73hnVK+sR+5PVRMd+Dr7YQ==,
            }
        engines: { node: ">=12" }

    color-convert@1.9.3:
        resolution:
            {
                integrity: sha512-QfAUtd+vFdAtFQcC8CCyYt1fYWxSqAiK2cSD6zDB8N3cpsEBAvRxp9zOGg6G/SHHJYAT88/az/IuDGALsNVbGg==,
            }

    color-convert@2.0.1:
        resolution:
            {
                integrity: sha512-RRECPsj7iu/xb5oKYcsFHSppFNnsj/52OVTRKb4zP5onXwVF3zVmmToNcOfGC+CRDpfK/U584fMg38ZHCaElKQ==,
            }
        engines: { node: ">=7.0.0" }

    color-name@1.1.3:
        resolution:
            {
                integrity: sha512-72fSenhMw2HZMTVHeCA9KCmpEIbzWiQsjN+BHcBbS9vr1mtt+vJjPdksIBNUmKAW8TFUDPJK5SUU3QhE9NEXDw==,
            }

    color-name@1.1.4:
        resolution:
            {
                integrity: sha512-dOy+3AuW3a2wNbZHIuMZpTcgjGuLU/uBL/ubcZF9OXbDo8ff4O8yVp5Bf0efS8uEoYo5q4Fx7dY9OgQGXgAsQA==,
            }

    color-string@1.9.1:
        resolution:
            {
                integrity: sha512-shrVawQFojnZv6xM40anx4CkoDP+fZsw/ZerEMsW/pyzsRbElpsL/DBVW7q3ExxwusdNXI3lXpuhEZkzs8p5Eg==,
            }

    color@3.2.1:
        resolution:
            {
                integrity: sha512-aBl7dZI9ENN6fUGC7mWpMTPNHmWUSNan9tuWN6ahh5ZLNk9baLJOnSMlrQkHcrfFgz2/RigjUVAjdx36VcemKA==,
            }

    colorette@2.0.20:
        resolution:
            {
                integrity: sha512-IfEDxwoWIjkeXL1eXcDiow4UbKjhLdq6/EuSVR9GMN7KVH3r9gQ83e73hsz1Nd1T3ijd5xv1wcWRYO+D6kCI2w==,
            }

    colorspace@1.1.4:
        resolution:
            {
                integrity: sha512-BgvKJiuVu1igBUF2kEjRCZXol6wiiGbY5ipL/oVPwm0BL9sIpMIzM8IK7vwuxIIzOXMV3Ey5w+vxhm0rR/TN8w==,
            }

    combined-stream@1.0.8:
        resolution:
            {
                integrity: sha512-FQN4MRfuJeHf7cBbBMJFXhKSDq+2kAArBlmRBvcvFE5BB1HZKXtSFASDhdlz9zOYwxh8lDdnvmMOe/+5cdoEdg==,
            }
        engines: { node: ">= 0.8" }

    commander@12.1.0:
        resolution:
            {
                integrity: sha512-Vw8qHK3bZM9y/P10u3Vib8o/DdkvA2OtPtZvD871QKjy74Wj1WSKFILMPRPSdUSx5RFK1arlJzEtA4PkFgnbuA==,
            }
        engines: { node: ">=18" }

    compare-func@2.0.0:
        resolution:
            {
                integrity: sha512-zHig5N+tPWARooBnb0Zx1MFcdfpyJrfTJ3Y5L+IFvUm8rM74hHz66z0gw0x4tijh5CorKkKUCnW82R2vmpeCRA==,
            }

    concat-map@0.0.1:
        resolution:
            {
                integrity: sha512-/Srv4dswyQNBfohGpz9o6Yb3Gz3SrUDqBH5rTuhGR7ahtlbYKnVxw2bCFMRljaA7EXHaXZ8wsHdodFvbkhKmqg==,
            }

    conventional-changelog-angular@7.0.0:
        resolution:
            {
                integrity: sha512-ROjNchA9LgfNMTTFSIWPzebCwOGFdgkEq45EnvvrmSLvCtAw0HSmrCs7/ty+wAeYUZyNay0YMUNYFTRL72PkBQ==,
            }
        engines: { node: ">=16" }

    conventional-changelog-conventionalcommits@7.0.2:
        resolution:
            {
                integrity: sha512-NKXYmMR/Hr1DevQegFB4MwfM5Vv0m4UIxKZTTYuD98lpTknaZlSRrDOG4X7wIXpGkfsYxZTghUN+Qq+T0YQI7w==,
            }
        engines: { node: ">=16" }

    conventional-commits-parser@5.0.0:
        resolution:
            {
                integrity: sha512-ZPMl0ZJbw74iS9LuX9YIAiW8pfM5p3yh2o/NbXHbkFuZzY5jvdi5jFycEOkmBW5H5I7nA+D6f3UcsCLP2vvSEA==,
            }
        engines: { node: ">=16" }
        hasBin: true

    convert-source-map@2.0.0:
        resolution:
            {
                integrity: sha512-Kvp459HrV2FEJ1CAsi1Ku+MY3kasH19TFykTz2xWmMeq6bk2NU3XXvfJ+Q61m0xktWwt+1HSYf3JZsTms3aRJg==,
            }

    cosmiconfig-typescript-loader@5.0.0:
        resolution:
            {
                integrity: sha512-+8cK7jRAReYkMwMiG+bxhcNKiHJDM6bR9FD/nGBXOWdMLuYawjF5cGrtLilJ+LGd3ZjCXnJjR5DkfWPoIVlqJA==,
            }
        engines: { node: ">=v16" }
        peerDependencies:
            "@types/node": "*"
            cosmiconfig: ">=8.2"
            typescript: ">=4"

    cosmiconfig@9.0.0:
        resolution:
            {
                integrity: sha512-itvL5h8RETACmOTFc4UfIyB2RfEHi71Ax6E/PivVxq9NseKbOWpeyHEOIbmAw1rs8Ak0VursQNww7lf7YtUwzg==,
            }
        engines: { node: ">=14" }
        peerDependencies:
            typescript: ">=4.9.5"
        peerDependenciesMeta:
            typescript:
                optional: true

    create-require@1.1.1:
        resolution:
            {
                integrity: sha512-dcKFX3jn0MpIaXjisoRvexIJVEKzaq7z2rZKxf+MSr9TkdmHmsU4m2lcLojrj/FHl8mk5VxMmYA+ftRkP/3oKQ==,
            }

    cross-spawn@7.0.3:
        resolution:
            {
                integrity: sha512-iRDPJKUPVEND7dHPO8rkbOnPpyDygcDFtWjpeWNCgy8WP2rXcxXL8TskReQl6OrB2G7+UJrags1q15Fudc7G6w==,
            }
        engines: { node: ">= 8" }

    dargs@8.1.0:
        resolution:
            {
                integrity: sha512-wAV9QHOsNbwnWdNW2FYvE1P56wtgSbM+3SZcdGiWQILwVjACCXDCI3Ai8QlCjMDB8YK5zySiXZYBiwGmNY3lnw==,
            }
        engines: { node: ">=12" }

    debug@4.3.6:
        resolution:
            {
                integrity: sha512-O/09Bd4Z1fBrU4VzkhFqVgpPzaGbw6Sm9FEkBT1A/YBXQFGuuSxa1dN2nxgxS34JmKXqYx8CZAwEVoJFImUXIg==,
            }
        engines: { node: ">=6.0" }
        peerDependencies:
            supports-color: "*"
        peerDependenciesMeta:
            supports-color:
                optional: true

    deep-eql@5.0.2:
        resolution:
            {
                integrity: sha512-h5k/5U50IJJFpzfL6nO9jaaumfjO/f2NjK/oYB2Djzm4p9L+3T9qWpZqZ2hAbLPuuYq9wrU08WQyBTL5GbPk5Q==,
            }
        engines: { node: ">=6" }

    deep-is@0.1.4:
        resolution:
            {
                integrity: sha512-oIPzksmTg4/MriiaYGO+okXDT7ztn/w3Eptv/+gSIdMdKsJo0u4CfYNFJPy+4SKMuCqGw2wxnA+URMg3t8a/bQ==,
            }

    delayed-stream@1.0.0:
        resolution:
            {
                integrity: sha512-ZySD7Nf91aLB0RxL4KGrKHBXl7Eds1DAmEdcoVawXnLD7SDhpNgtuII2aAkg7a7QS41jxPSZ17p4VdGnMHk3MQ==,
            }
        engines: { node: ">=0.4.0" }

    diff@4.0.2:
        resolution:
            {
                integrity: sha512-58lmxKSA4BNyLz+HHMUzlOEpg09FV+ev6ZMe3vJihgdxzgcwZ8VoEEPmALCZG9LmqfVoNMMKpttIYTVG6uDY7A==,
            }
        engines: { node: ">=0.3.1" }

    dir-glob@3.0.1:
        resolution:
            {
                integrity: sha512-WkrWp9GR4KXfKGYzOLmTuGVi1UWFfws377n9cc55/tb6DuqyF6pcQ5AbiHEshaDpY9v6oaSr2XCDidGmMwdzIA==,
            }
        engines: { node: ">=8" }

    discord-api-types@0.37.83:
        resolution:
            {
                integrity: sha512-urGGYeWtWNYMKnYlZnOnDHm8fVRffQs3U0SpE8RHeiuLKb/u92APS8HoQnPTFbnXmY1vVnXjXO4dOxcAn3J+DA==,
            }

    discord-api-types@0.37.97:
        resolution:
            {
                integrity: sha512-No1BXPcVkyVD4ZVmbNgDKaBoqgeQ+FJpzZ8wqHkfmBnTZig1FcH3iPPersiK1TUIAzgClh2IvOuVUYfcWLQAOA==,
            }

    discord.js@14.16.2:
        resolution:
            {
                integrity: sha512-VGNi9WE2dZIxYM8/r/iatQQ+3LT8STW4hhczJOwm+DBeHq66vsKDCk8trChNCB01sMO9crslYuEMeZl2d7r3xw==,
            }
        engines: { node: ">=18" }

    doctrine@3.0.0:
        resolution:
            {
                integrity: sha512-yS+Q5i3hBf7GBkd4KG8a7eBNNWNGLTaEwwYWUijIYM7zrlYDM0BFXHjjPWlWZ1Rg7UaddZeIDmi9jF3HmqiQ2w==,
            }
        engines: { node: ">=6.0.0" }

    dot-prop@5.3.0:
        resolution:
            {
                integrity: sha512-QM8q3zDe58hqUqjraQOmzZ1LIH9SWQJTlEKCH4kJ2oQvLZk7RbQXvtDM2XEq3fwkV9CCvvH4LA0AV+ogFsBM2Q==,
            }
        engines: { node: ">=8" }

    dotenv@16.4.5:
        resolution:
            {
                integrity: sha512-ZmdL2rui+eB2YwhsWzjInR8LldtZHGDoQ1ugH85ppHKwpUHL7j7rN0Ti9NCnGiQbhaZ11FpR+7ao1dNsmduNUg==,
            }
        engines: { node: ">=12" }

    eastasianwidth@0.2.0:
        resolution:
            {
                integrity: sha512-I88TYZWc9XiYHRQ4/3c5rjjfgkjhLyW2luGIheGERbNQ6OY7yTybanSpDXZa8y7VUP9YmDcYa+eyq4ca7iLqWA==,
            }

    ecdsa-sig-formatter@1.0.11:
        resolution:
            {
                integrity: sha512-nagl3RYrbNv6kQkeJIpt6NJZy8twLB/2vtz6yN9Z4vRKHN4/QZJIEbqohALSgwKdnksuY3k5Addp5lg8sVoVcQ==,
            }

    electron-to-chromium@1.5.13:
        resolution:
            {
                integrity: sha512-lbBcvtIJ4J6sS4tb5TLp1b4LyfCdMkwStzXPyAgVgTRAsep4bvrAGaBOP7ZJtQMNJpSQ9SqG4brWOroNaQtm7Q==,
            }

    emoji-regex@10.4.0:
        resolution:
            {
                integrity: sha512-EC+0oUMY1Rqm4O6LLrgjtYDvcVYTy7chDnM4Q7030tP4Kwj3u/pR6gP9ygnp2CJMK5Gq+9Q2oqmrFJAz01DXjw==,
            }

    emoji-regex@8.0.0:
        resolution:
            {
                integrity: sha512-MSjYzcWNOA0ewAHpz0MxpYFvwg6yjy1NG3xteoqz644VCo/RPgnr1/GGt+ic3iJTzQ8Eu3TdM14SawnVUmGE6A==,
            }

    emoji-regex@9.2.2:
        resolution:
            {
                integrity: sha512-L18DaJsXSUk2+42pv8mLs5jJT2hqFkFE4j21wOmgbUqsZ2hL72NsUU785g9RXgo3s0ZNgVl42TiHp3ZtOv/Vyg==,
            }

    enabled@2.0.0:
        resolution:
            {
                integrity: sha512-AKrN98kuwOzMIdAizXGI86UFBoo26CL21UM763y1h/GMSJ4/OHU9k2YlsmBpyScFo/wbLzWQJBMCW4+IO3/+OQ==,
            }

    env-paths@2.2.1:
        resolution:
            {
                integrity: sha512-+h1lkLKhZMTYjog1VEpJNG7NZJWcuc2DDk/qsqSTRRCOXiLjeQ1d1/udrUGhqMxUgAlwKNZ0cf2uqan5GLuS2A==,
            }
        engines: { node: ">=6" }

    environment@1.1.0:
        resolution:
            {
                integrity: sha512-xUtoPkMggbz0MPyPiIWr1Kp4aeWJjDZ6SMvURhimjdZgsRuDplF5/s9hcgGhyXMhs+6vpnuoiZ2kFiu3FMnS8Q==,
            }
        engines: { node: ">=18" }

    error-ex@1.3.2:
        resolution:
            {
                integrity: sha512-7dFHNmqeFSEt2ZBsCriorKnn3Z2pj+fd9kmI6QoWw4//DL+icEBfc0U7qJCisqrTsKTjw4fNFy2pW9OqStD84g==,
            }

    esbuild@0.21.5:
        resolution:
            {
                integrity: sha512-mg3OPMV4hXywwpoDxu3Qda5xCKQi+vCTZq8S9J/EpkhB2HzKXq4SNFZE3+NK93JYxc8VMSep+lOUSC/RVKaBqw==,
            }
        engines: { node: ">=12" }
        hasBin: true

    escalade@3.2.0:
        resolution:
            {
                integrity: sha512-WUj2qlxaQtO4g6Pq5c29GTcWGDyd8itL8zTlipgECz3JesAiiOKotd8JU6otB3PACgG6xkJUyVhboMS+bje/jA==,
            }
        engines: { node: ">=6" }

    escape-string-regexp@1.0.5:
        resolution:
            {
                integrity: sha512-vbRorB5FUQWvla16U8R/qgaFIya2qGzwDrNmCZuYKrbdSUMG6I1ZCGQRefkRVhuOkIGVne7BQ35DSfo1qvJqFg==,
            }
        engines: { node: ">=0.8.0" }

    escape-string-regexp@4.0.0:
        resolution:
            {
                integrity: sha512-TtpcNJ3XAzx3Gq8sWRzJaVajRs0uVxA2YAkdb1jm2YkPz4G6egUFAyA3n5vtEIZefPk5Wa4UXbKuS5fKkJWdgA==,
            }
        engines: { node: ">=10" }

    eslint-config-prettier@9.1.0:
        resolution:
            {
                integrity: sha512-NSWl5BFQWEPi1j4TjVNItzYV7dZXZ+wP6I6ZhrBGpChQhZRUaElihE9uRRkcbRnNb76UMKDF3r+WTmNcGPKsqw==,
            }
        hasBin: true
        peerDependencies:
            eslint: ">=7.0.0"

    eslint-plugin-prettier@5.2.1:
        resolution:
            {
                integrity: sha512-gH3iR3g4JfF+yYPaJYkN7jEl9QbweL/YfkoRlNnuIEHEz1vHVlCmWOS+eGGiRuzHQXdJFCOTxRgvju9b8VUmrw==,
            }
        engines: { node: ^14.18.0 || >=16.0.0 }
        peerDependencies:
            "@types/eslint": ">=8.0.0"
            eslint: ">=8.0.0"
            eslint-config-prettier: "*"
            prettier: ">=3.0.0"
        peerDependenciesMeta:
            "@types/eslint":
                optional: true
            eslint-config-prettier:
                optional: true

    eslint-scope@7.2.2:
        resolution:
            {
                integrity: sha512-dOt21O7lTMhDM+X9mB4GX+DZrZtCUJPL/wlcTqxyrx5IvO0IYtILdtrQGQp+8n5S0gwSVmOf9NQrjMOgfQZlIg==,
            }
        engines: { node: ^12.22.0 || ^14.17.0 || >=16.0.0 }

    eslint-visitor-keys@3.4.3:
        resolution:
            {
                integrity: sha512-wpc+LXeiyiisxPlEkUzU6svyS1frIO3Mgxj1fdy7Pm8Ygzguax2N3Fa/D/ag1WqbOprdI+uY6wMUl8/a2G+iag==,
            }
        engines: { node: ^12.22.0 || ^14.17.0 || >=16.0.0 }

    eslint@8.57.0:
        resolution:
            {
                integrity: sha512-dZ6+mexnaTIbSBZWgou51U6OmzIhYM2VcNdtiTtI7qPNZm35Akpr0f6vtw3w1Kmn5PYo+tZVfh13WrhpS6oLqQ==,
            }
        engines: { node: ^12.22.0 || ^14.17.0 || >=16.0.0 }
        hasBin: true

    espree@9.6.1:
        resolution:
            {
                integrity: sha512-oruZaFkjorTpF32kDSI5/75ViwGeZginGGy2NoOSg3Q9bnwlnmDm4HLnkl0RE3n+njDXR037aY1+x58Z/zFdwQ==,
            }
        engines: { node: ^12.22.0 || ^14.17.0 || >=16.0.0 }

    esquery@1.6.0:
        resolution:
            {
                integrity: sha512-ca9pw9fomFcKPvFLXhBKUK90ZvGibiGOvRJNbjljY7s7uq/5YO4BOzcYtJqExdx99rF6aAcnRxHmcUHcz6sQsg==,
            }
        engines: { node: ">=0.10" }

    esrecurse@4.3.0:
        resolution:
            {
                integrity: sha512-KmfKL3b6G+RXvP8N1vr3Tq1kL/oCFgn2NYXEtqP8/L3pKapUA4G8cFVaoF3SU323CD4XypR/ffioHmkti6/Tag==,
            }
        engines: { node: ">=4.0" }

    estraverse@5.3.0:
        resolution:
            {
                integrity: sha512-MMdARuVEQziNTeJD8DgMqmhwR11BRQ/cBP+pLtYdSTnf3MIO8fFeiINEbX36ZdNlfU/7A9f3gUw49B3oQsvwBA==,
            }
        engines: { node: ">=4.0" }

    estree-walker@3.0.3:
        resolution:
            {
                integrity: sha512-7RUKfXgSMMkzt6ZuXmqapOurLGPPfgj6l9uRZ7lRGolvk0y2yocc35LdcxKC5PQZdn2DMqioAQ2NoWcrTKmm6g==,
            }

    esutils@2.0.3:
        resolution:
            {
                integrity: sha512-kVscqXk4OCp68SZ0dkgEKVi6/8ij300KBWTJq32P/dYeWTSwK41WyTxalN1eRmA5Z9UU/LX9D7FWSmV9SAYx6g==,
            }
        engines: { node: ">=0.10.0" }

    eventemitter3@5.0.1:
        resolution:
            {
                integrity: sha512-GWkBvjiSZK87ELrYOSESUYeVIc9mvLLf/nXalMOS5dYrgZq9o5OVkbZAVM06CVxYsCwH9BDZFPlQTlPA1j4ahA==,
            }

    execa@8.0.1:
        resolution:
            {
                integrity: sha512-VyhnebXciFV2DESc+p6B+y0LjSm0krU4OgJN44qFAhBY0TJ+1V61tYD2+wHusZ6F9n5K+vl8k0sTy7PEfV4qpg==,
            }
        engines: { node: ">=16.17" }

    fast-deep-equal@3.1.3:
        resolution:
            {
                integrity: sha512-f3qQ9oQy9j2AhBe/H9VC91wLmKBCCU/gDOnKNAYG5hswO7BLKj09Hc5HYNz9cGI++xlpDCIgDaitVs03ATR84Q==,
            }

    fast-diff@1.3.0:
        resolution:
            {
                integrity: sha512-VxPP4NqbUjj6MaAOafWeUn2cXWLcCtljklUtZf0Ind4XQ+QPtmA0b18zZy0jIQx+ExRVCR/ZQpBmik5lXshNsw==,
            }

    fast-glob@3.3.2:
        resolution:
            {
                integrity: sha512-oX2ruAFQwf/Orj8m737Y5adxDQO0LAB7/S5MnxCdTNDd4p6BsyIVsv9JQsATbTSq8KHRpLwIHbVlUNatxd+1Ow==,
            }
        engines: { node: ">=8.6.0" }

    fast-json-stable-stringify@2.1.0:
        resolution:
            {
                integrity: sha512-lhd/wF+Lk98HZoTCtlVraHtfh5XYijIjalXck7saUtuanSDyLMxnHhSXEDJqHxD7msR8D0uCmqlkwjCV8xvwHw==,
            }

    fast-levenshtein@2.0.6:
        resolution:
            {
                integrity: sha512-DCXu6Ifhqcks7TZKY3Hxp3y6qphY5SJZmrWMDrKcERSOXWQdMhU9Ig/PYrzyw/ul9jOIyh0N4M0tbC5hodg8dw==,
            }

    fast-uri@3.0.1:
        resolution:
            {
                integrity: sha512-MWipKbbYiYI0UC7cl8m/i/IWTqfC8YXsqjzybjddLsFjStroQzsHXkc73JutMvBiXmOvapk+axIl79ig5t55Bw==,
            }

    fastq@1.17.1:
        resolution:
            {
                integrity: sha512-sRVD3lWVIXWg6By68ZN7vho9a1pQcN/WBFaAAsDDFzlJjvoGx0P8z7V1t72grFJfJhu3YPZBuu25f7Kaw2jN1w==,
            }

    fecha@4.2.3:
        resolution:
            {
                integrity: sha512-OP2IUU6HeYKJi3i0z4A19kHMQoLVs4Hc+DPqqxI2h/DPZHTm/vjsfC6P0b4jCMy14XizLBqvndQ+UilD7707Jw==,
            }

    file-entry-cache@6.0.1:
        resolution:
            {
                integrity: sha512-7Gps/XWymbLk2QLYK4NzpMOrYjMhdIxXuIvy2QBsLE6ljuodKvdkWs/cpyJJ3CVIVpH0Oi1Hvg1ovbMzLdFBBg==,
            }
        engines: { node: ^10.12.0 || >=12.0.0 }

    fill-range@7.1.1:
        resolution:
            {
                integrity: sha512-YsGpe3WHLK8ZYi4tWDg2Jy3ebRz2rXowDxnld4bkQB00cc/1Zw9AWnC0i9ztDJitivtQvaI9KaLyKrc+hBW0yg==,
            }
        engines: { node: ">=8" }

    find-up@5.0.0:
        resolution:
            {
                integrity: sha512-78/PXT1wlLLDgTzDs7sjq9hzz0vXD+zn+7wypEe4fXQxCmdmqfGsEPQxmiCSQI3ajFV91bVSsvNtrJRiW6nGng==,
            }
        engines: { node: ">=10" }

    find-up@7.0.0:
        resolution:
            {
                integrity: sha512-YyZM99iHrqLKjmt4LJDj58KI+fYyufRLBSYcqycxf//KpBk9FoewoGX0450m9nB44qrZnovzC2oeP5hUibxc/g==,
            }
        engines: { node: ">=18" }

    flat-cache@3.2.0:
        resolution:
            {
                integrity: sha512-CYcENa+FtcUKLmhhqyctpclsq7QF38pKjZHsGNiSQF5r4FtoKDWabFDl3hzaEQMvT1LHEysw5twgLvpYYb4vbw==,
            }
        engines: { node: ^10.12.0 || >=12.0.0 }

    flatted@3.3.1:
        resolution:
            {
                integrity: sha512-X8cqMLLie7KsNUDSdzeN8FYK9rEt4Dt67OsG/DNGnYTSDBG4uFAJFBnUeiV+zCVAvwFy56IjM9sH51jVaEhNxw==,
            }

    fn.name@1.1.0:
        resolution:
            {
                integrity: sha512-GRnmB5gPyJpAhTQdSZTSp9uaPSvl09KoYcMQtsB9rQoOmzs9dH6ffeccH+Z+cv6P68Hu5bC6JjRh4Ah/mHSNRw==,
            }

    follow-redirects@1.15.9:
        resolution:
            {
                integrity: sha512-gew4GsXizNgdoRyqmyfMHyAmXsZDk6mHkSxZFCzW9gwlbtOW44CDtYavM+y+72qD/Vq2l550kMF52DT8fOLJqQ==,
            }
        engines: { node: ">=4.0" }
        peerDependencies:
            debug: "*"
        peerDependenciesMeta:
            debug:
                optional: true

    foreground-child@3.3.0:
        resolution:
            {
                integrity: sha512-Ld2g8rrAyMYFXBhEqMz8ZAHBi4J4uS1i/CxGMDnjyFWddMXLVcDp051DZfu+t7+ab7Wv6SMqpWmyFIj5UbfFvg==,
            }
        engines: { node: ">=14" }

    form-data@4.0.0:
        resolution:
            {
                integrity: sha512-ETEklSGi5t0QMZuiXoA/Q6vcnxcLQP5vdugSpuAyi6SVGi2clPPp+xgEhuMaHC+zGgn31Kd235W35f7Hykkaww==,
            }
        engines: { node: ">= 6" }

    fs.realpath@1.0.0:
        resolution:
            {
                integrity: sha512-OO0pH2lK6a0hZnAdau5ItzHPI6pUlvI7jMVnxUQRtw4owF2wk8lOSabtGDCTP4Ggrg2MbGnWO9X8K1t4+fGMDw==,
            }

    fsevents@2.3.3:
        resolution:
            {
                integrity: sha512-5xoDfX+fL7faATnagmWPpbFtwh/R77WmMMqqHGS65C3vvB0YHrgF+B1YmZ3441tMj5n63k0212XNoJwzlhffQw==,
            }
        engines: { node: ^8.16.0 || ^10.6.0 || >=11.0.0 }
        os: [darwin]

    gensync@1.0.0-beta.2:
        resolution:
            {
                integrity: sha512-3hN7NaskYvMDLQY55gnW3NQ+mesEAepTqlg+VEbj7zzqEMBVNhzcGYYeqFo/TlYz6eQiFcp1HcsCZO+nGgS8zg==,
            }
        engines: { node: ">=6.9.0" }

    get-caller-file@2.0.5:
        resolution:
            {
                integrity: sha512-DyFP3BM/3YHTQOCUL/w0OZHR0lpKeGrxotcHWcqNEdnltqFwXVfhEBQ94eIo34AfQpo0rGki4cyIiftY06h2Fg==,
            }
        engines: { node: 6.* || 8.* || >= 10.* }

    get-east-asian-width@1.2.0:
        resolution:
            {
                integrity: sha512-2nk+7SIVb14QrgXFHcm84tD4bKQz0RxPuMT8Ag5KPOq7J5fEmAg0UbXdTOSHqNuHSU28k55qnceesxXRZGzKWA==,
            }
        engines: { node: ">=18" }

    get-func-name@2.0.2:
        resolution:
            {
                integrity: sha512-8vXOvuE167CtIc3OyItco7N/dpRtBbYOsPsXCz7X/PMnlGjYjSGuZJgM1Y7mmew7BKf9BqvLX2tnOVy1BBUsxQ==,
            }

    get-stream@8.0.1:
        resolution:
            {
                integrity: sha512-VaUJspBffn/LMCJVoMvSAdmscJyS1auj5Zulnn5UoYcY531UWmdwhRWkcGKnGU93m5HSXP9LP2usOryrBtQowA==,
            }
        engines: { node: ">=16" }

    git-raw-commits@4.0.0:
        resolution:
            {
                integrity: sha512-ICsMM1Wk8xSGMowkOmPrzo2Fgmfo4bMHLNX6ytHjajRJUqvHOw/TFapQ+QG75c3X/tTDDhOSRPGC52dDbNM8FQ==,
            }
        engines: { node: ">=16" }
        hasBin: true

    glob-parent@5.1.2:
        resolution:
            {
                integrity: sha512-AOIgSQCepiJYwP3ARnGx+5VnTu2HBYdzbGP45eLw1vr3zB3vZLeyed1sC9hnbcOc9/SrMyM5RPQrkGz4aS9Zow==,
            }
        engines: { node: ">= 6" }

    glob-parent@6.0.2:
        resolution:
            {
                integrity: sha512-XxwI8EOhVQgWp6iDL+3b0r86f4d6AX6zSU55HfB4ydCEuXLXc5FcYeOu+nnGftS4TEju/11rt4KJPTMgbfmv4A==,
            }
        engines: { node: ">=10.13.0" }

    glob@10.4.5:
        resolution:
            {
                integrity: sha512-7Bv8RF0k6xjo7d4A/PxYLbUCfb6c+Vpd2/mB2yRDlew7Jb5hEXiCD9ibfO7wpk8i4sevK6DFny9h7EYbM3/sHg==,
            }
        hasBin: true

    glob@7.2.3:
        resolution:
            {
                integrity: sha512-nFR0zLpU2YCaRxwoCJvL6UvCH2JFyFVIvwTLsIf21AuHlMskA1hhTdk+LlYJtOlYt9v6dvszD2BGRqBL+iQK9Q==,
            }
        deprecated: Glob versions prior to v9 are no longer supported

    global-directory@4.0.1:
        resolution:
            {
                integrity: sha512-wHTUcDUoZ1H5/0iVqEudYW4/kAlN5cZ3j/bXn0Dpbizl9iaUVeWSHqiOjsgk6OW2bkLclbBjzewBz6weQ1zA2Q==,
            }
        engines: { node: ">=18" }

    globals@11.12.0:
        resolution:
            {
                integrity: sha512-WOBp/EEGUiIsJSp7wcv/y6MO+lV9UoncWqxuFfm8eBwzWNgyfBd6Gz+IeKQ9jCmyhoH99g15M3T+QaVHFjizVA==,
            }
        engines: { node: ">=4" }

    globals@13.24.0:
        resolution:
            {
                integrity: sha512-AhO5QUcj8llrbG09iWhPU2B204J1xnPeL8kQmVorSsy+Sjj1sk8gIyh6cUocGmH4L0UuhAJy+hJMRA4mgA4mFQ==,
            }
        engines: { node: ">=8" }

    globby@11.1.0:
        resolution:
            {
                integrity: sha512-jhIXaOzy1sb8IyocaruWSn1TjmnBVs8Ayhcy83rmxNJ8q2uWKCAj3CnJY+KpGSXCueAPc0i05kVvVKtP1t9S3g==,
            }
        engines: { node: ">=10" }

    graphemer@1.4.0:
        resolution:
            {
                integrity: sha512-EtKwoO6kxCL9WO5xipiHTZlSzBm7WLT627TqC/uVRd0HKmq8NXyebnNYxDoBi7wt8eTWrUrKXCOVaFq9x1kgag==,
            }

    has-flag@3.0.0:
        resolution:
            {
                integrity: sha512-sKJf1+ceQBr4SMkvQnBDNDtf4TXpVhVGateu0t918bl30FnbE2m4vNLX+VWe/dpjlb+HugGYzW7uQXH98HPEYw==,
            }
        engines: { node: ">=4" }

    has-flag@4.0.0:
        resolution:
            {
                integrity: sha512-EykJT/Q1KjTWctppgIAgfSO0tKVuZUjhgMr17kqTumMl6Afv3EISleU7qZUzoXDFTAHTDC4NOoG/ZxU3EvlMPQ==,
            }
        engines: { node: ">=8" }

    heap-js@2.5.0:
        resolution:
            {
                integrity: sha512-kUGoI3p7u6B41z/dp33G6OaL7J4DRqRYwVmeIlwLClx7yaaAy7hoDExnuejTKtuDwfcatGmddHDEOjf6EyIxtQ==,
            }
        engines: { node: ">=10.0.0" }

    html-escaper@2.0.2:
        resolution:
            {
                integrity: sha512-H2iMtd0I4Mt5eYiapRdIDjp+XzelXQ0tFE4JS7YFwFevXXMmOp9myNrUvCg0D6ws8iqkRPBfKHgbwig1SmlLfg==,
            }

    human-signals@5.0.0:
        resolution:
            {
                integrity: sha512-AXcZb6vzzrFAUE61HnN4mpLqd/cSIwNQjtNWR0euPm6y0iqx3G4gOXaIDdtdDwZmhwe82LA6+zinmW4UBWVePQ==,
            }
        engines: { node: ">=16.17.0" }

    husky@9.1.0:
        resolution:
            {
                integrity: sha512-8XCjbomYTGdNF2h50dio3T3zghmZ9f/ZNzr99YwSkvDdhEjJGs5qzy8tbFx+SG8yCx2wn9nMVfZxVrr/yT8gNQ==,
            }
        engines: { node: ">=18" }
        hasBin: true

    ignore@5.3.2:
        resolution:
            {
                integrity: sha512-hsBTNUqQTDwkWtcdYI2i06Y/nUBEsNEDJKjWdigLvegy8kDuJAS8uRlpkkcQpyEXL0Z/pjDy5HBmMjRCJ2gq+g==,
            }
        engines: { node: ">= 4" }

    import-fresh@3.3.0:
        resolution:
            {
                integrity: sha512-veYYhQa+D1QBKznvhUHxb8faxlrwUnxseDAbAp457E0wLNio2bOSKnjYDhMj+YiAq61xrMGhQk9iXVk5FzgQMw==,
            }
        engines: { node: ">=6" }

    import-meta-resolve@4.1.0:
        resolution:
            {
                integrity: sha512-I6fiaX09Xivtk+THaMfAwnA3MVA5Big1WHF1Dfx9hFuvNIWpXnorlkzhcQf6ehrqQiiZECRt1poOAkPmer3ruw==,
            }

    imurmurhash@0.1.4:
        resolution:
            {
                integrity: sha512-JmXMZ6wuvDmLiHEml9ykzqO6lwFbof0GG4IkcGaENdCRDDmMVnny7s5HsIgHCbaq0w2MyPhDqkhTUgS2LU2PHA==,
            }
        engines: { node: ">=0.8.19" }

    inflight@1.0.6:
        resolution:
            {
                integrity: sha512-k92I/b08q4wvFscXCLvqfsHCrjrF7yiXsQuIVvVE7N82W3+aqpzuUdBbfhWcy/FZR3/4IgflMgKLOsvPDrGCJA==,
            }
        deprecated: This module is not supported, and leaks memory. Do not use it. Check out lru-cache if you want a good and tested way to coalesce async requests by a key value, which is much more comprehensive and powerful.

    inherits@2.0.4:
        resolution:
            {
                integrity: sha512-k/vGaX4/Yla3WzyMCvTQOXYeIHvqOKtnqBduzTHpzpQZzAskKMhZ2K+EnBiSM9zGSoIFeMpXKxa4dYeZIQqewQ==,
            }

    ini@4.1.1:
        resolution:
            {
                integrity: sha512-QQnnxNyfvmHFIsj7gkPcYymR8Jdw/o7mp5ZFihxn6h8Ci6fh3Dx4E1gPjpQEpIuPo9XVNY/ZUwh4BPMjGyL01g==,
            }
        engines: { node: ^14.17.0 || ^16.13.0 || >=18.0.0 }

    is-arrayish@0.2.1:
        resolution:
            {
                integrity: sha512-zz06S8t0ozoDXMG+ube26zeCTNXcKIPJZJi8hBrF4idCLms4CG9QtK7qBl1boi5ODzFpjswb5JPmHCbMpjaYzg==,
            }

    is-arrayish@0.3.2:
        resolution:
            {
                integrity: sha512-eVRqCvVlZbuw3GrM63ovNSNAeA1K16kaR/LRY/92w0zxQ5/1YzwblUX652i4Xs9RwAGjW9d9y6X88t8OaAJfWQ==,
            }

    is-buffer@2.0.5:
        resolution:
            {
                integrity: sha512-i2R6zNFDwgEHJyQUtJEk0XFi1i0dPFn/oqjK3/vPCcDeJvW5NQ83V8QbicfF1SupOaB0h8ntgBC2YiE7dfyctQ==,
            }
        engines: { node: ">=4" }

    is-extglob@2.1.1:
        resolution:
            {
                integrity: sha512-SbKbANkN603Vi4jEZv49LeVJMn4yGwsbzZworEoyEiutsN3nJYdbO36zfhGJ6QEDpOZIFkDtnq5JRxmvl3jsoQ==,
            }
        engines: { node: ">=0.10.0" }

    is-fullwidth-code-point@3.0.0:
        resolution:
            {
                integrity: sha512-zymm5+u+sCsSWyD9qNaejV3DFvhCKclKdizYaJUuHA83RLjb7nSuGnddCHGv0hk+KY7BMAlsWeK4Ueg6EV6XQg==,
            }
        engines: { node: ">=8" }

    is-fullwidth-code-point@4.0.0:
        resolution:
            {
                integrity: sha512-O4L094N2/dZ7xqVdrXhh9r1KODPJpFms8B5sGdJLPy664AgvXsreZUyCQQNItZRDlYug4xStLjNp/sz3HvBowQ==,
            }
        engines: { node: ">=12" }

    is-fullwidth-code-point@5.0.0:
        resolution:
            {
                integrity: sha512-OVa3u9kkBbw7b8Xw5F9P+D/T9X+Z4+JruYVNapTjPYZYUznQ5YfWeFkOj606XYYW8yugTfC8Pj0hYqvi4ryAhA==,
            }
        engines: { node: ">=18" }

    is-glob@4.0.3:
        resolution:
            {
                integrity: sha512-xelSayHH36ZgE7ZWhli7pW34hNbNl8Ojv5KVmkJD4hBdD3th8Tfk9vYasLM+mXWOZhFkgZfxhLSnrwRr4elSSg==,
            }
        engines: { node: ">=0.10.0" }

    is-number@7.0.0:
        resolution:
            {
                integrity: sha512-41Cifkg6e8TylSpdtTpeLVMqvSBEVzTttHvERD741+pnZ8ANv0004MRL43QKPDlK9cGvNp6NZWZUBlbGXYxxng==,
            }
        engines: { node: ">=0.12.0" }

    is-obj@2.0.0:
        resolution:
            {
                integrity: sha512-drqDG3cbczxxEJRoOXcOjtdp1J/lyp1mNn0xaznRs8+muBhgQcrnbspox5X5fOw0HnMnbfDzvnEMEtqDEJEo8w==,
            }
        engines: { node: ">=8" }

    is-path-inside@3.0.3:
        resolution:
            {
                integrity: sha512-Fd4gABb+ycGAmKou8eMftCupSir5lRxqf4aD/vd0cD2qc4HL07OjCeuHMr8Ro4CoMaeCKDB0/ECBOVWjTwUvPQ==,
            }
        engines: { node: ">=8" }

    is-stream@2.0.1:
        resolution:
            {
                integrity: sha512-hFoiJiTl63nn+kstHGBtewWSKnQLpyb155KHheA1l39uvtO9nWIop1p3udqPcUd/xbF1VLMO4n7OI6p7RbngDg==,
            }
        engines: { node: ">=8" }

    is-stream@3.0.0:
        resolution:
            {
                integrity: sha512-LnQR4bZ9IADDRSkvpqMGvt/tEJWclzklNgSw48V5EAaAeDd6qGvN8ei6k5p0tvxSR171VmGyHuTiAOfxAbr8kA==,
            }
        engines: { node: ^12.20.0 || ^14.13.1 || >=16.0.0 }

    is-text-path@2.0.0:
        resolution:
            {
                integrity: sha512-+oDTluR6WEjdXEJMnC2z6A4FRwFoYuvShVVEGsS7ewc0UTi2QtAKMDJuL4BDEVt+5T7MjFo12RP8ghOM75oKJw==,
            }
        engines: { node: ">=8" }

    isexe@2.0.0:
        resolution:
            {
                integrity: sha512-RHxMLp9lnKHGHRng9QFhRCMbYAcVpn69smSGcq3f36xjgVVWThj4qqLbTLlq7Ssj8B+fIQ1EuCEGI2lKsyQeIw==,
            }

    isows@1.0.4:
        resolution:
            {
                integrity: sha512-hEzjY+x9u9hPmBom9IIAqdJCwNLax+xrPb51vEPpERoFlIxgmZcHzsT5jKG06nvInKOBGvReAVz80Umed5CczQ==,
            }
        peerDependencies:
            ws: "*"

    istanbul-lib-coverage@3.2.2:
        resolution:
            {
                integrity: sha512-O8dpsF+r0WV/8MNRKfnmrtCWhuKjxrq2w+jpzBL5UZKTi2LeVWnWOmWRxFlesJONmc+wLAGvKQZEOanko0LFTg==,
            }
        engines: { node: ">=8" }

    istanbul-lib-report@3.0.1:
        resolution:
            {
                integrity: sha512-GCfE1mtsHGOELCU8e/Z7YWzpmybrx/+dSTfLrvY8qRmaY6zXTKWn6WQIjaAFw069icm6GVMNkgu0NzI4iPZUNw==,
            }
        engines: { node: ">=10" }

    istanbul-lib-source-maps@5.0.6:
        resolution:
            {
                integrity: sha512-yg2d+Em4KizZC5niWhQaIomgf5WlL4vOOjZ5xGCmF8SnPE/mDWWXgvRExdcpCgh9lLRRa1/fSYp2ymmbJ1pI+A==,
            }
        engines: { node: ">=10" }

    istanbul-reports@3.1.7:
        resolution:
            {
                integrity: sha512-BewmUXImeuRk2YY0PVbxgKAysvhRPUQE0h5QRM++nVWyubKGV0l8qQ5op8+B2DOmwSe63Jivj0BjkPQVf8fP5g==,
            }
        engines: { node: ">=8" }

    jackspeak@3.4.3:
        resolution:
            {
                integrity: sha512-OGlZQpz2yfahA/Rd1Y8Cd9SIEsqvXkLVoSw/cgwhnhFMDbsQFeZYoJJ7bIZBS9BcamUW96asq/npPWugM+RQBw==,
            }

    jiti@1.21.6:
        resolution:
            {
                integrity: sha512-2yTgeWTWzMWkHu6Jp9NKgePDaYHbntiwvYuuJLbbN9vl7DC9DvXKOB2BC3ZZ92D3cvV/aflH0osDfwpHepQ53w==,
            }
        hasBin: true

    js-tokens@4.0.0:
        resolution:
            {
                integrity: sha512-RdJUflcE3cUzKiMqQgsCu06FPu9UdIJO0beYbPhHN4k6apgJtifcoCtT9bcxOpYBtpD2kCM6Sbzg4CausW/PKQ==,
            }

    js-yaml@4.1.0:
        resolution:
            {
                integrity: sha512-wpxZs9NoxZaJESJGIZTyDEaYpl0FKSA+FB9aJiyemKhMwkxQg63h4T1KJgUGHpTqPDNRcmmYLugrRjJlBtWvRA==,
            }
        hasBin: true

    jsesc@2.5.2:
        resolution:
            {
                integrity: sha512-OYu7XEzjkCQ3C5Ps3QIZsQfNpqoJyZZA99wd9aWd05NCtC5pWOkShK2mkL6HXQR6/Cy2lbNdPlZBpuQHXE63gA==,
            }
        engines: { node: ">=4" }
        hasBin: true

    json-buffer@3.0.1:
        resolution:
            {
                integrity: sha512-4bV5BfR2mqfQTJm+V5tPPdf+ZpuhiIvTuAB5g8kcrXOZpTT/QwwVRWBywX1ozr6lEuPdbHxwaJlm9G6mI2sfSQ==,
            }

    json-parse-even-better-errors@2.3.1:
        resolution:
            {
                integrity: sha512-xyFwyhro/JEof6Ghe2iz2NcXoj2sloNsWr/XsERDK/oiPCfaNhl5ONfp+jQdAZRQQ0IJWNzH9zIZF7li91kh2w==,
            }

    json-schema-traverse@0.4.1:
        resolution:
            {
                integrity: sha512-xbbCH5dCYU5T8LcEhhuh7HJ88HXuW3qsI3Y0zOZFKfZEHcpWiHU/Jxzk629Brsab/mMiHQti9wMP+845RPe3Vg==,
            }

    json-schema-traverse@1.0.0:
        resolution:
            {
                integrity: sha512-NM8/P9n3XjXhIZn1lLhkFaACTOURQXjWhV4BA/RnOv8xvgqtqpAX9IO4mRQxSx1Rlo4tqzeqb0sOlruaOy3dug==,
            }

    json-stable-stringify-without-jsonify@1.0.1:
        resolution:
            {
                integrity: sha512-Bdboy+l7tA3OGW6FjyFHWkP5LuByj1Tk33Ljyq0axyzdk9//JSi2u3fP1QSmd1KNwq6VOKYGlAu87CisVir6Pw==,
            }

    json5@2.2.3:
        resolution:
            {
                integrity: sha512-XmOWe7eyHYH14cLdVPoyg+GOH3rYX++KpzrylJwSW98t3Nk+U8XOl8FWKOgwtzdb8lXGf6zYwDUzeHMWfxasyg==,
            }
        engines: { node: ">=6" }
        hasBin: true

    jsonparse@1.3.1:
        resolution:
            {
                integrity: sha512-POQXvpdL69+CluYsillJ7SUhKvytYjW9vG/GKpnf+xP8UWgYEM/RaMzHHofbALDiKbbP1W8UEYmgGl39WkPZsg==,
            }
        engines: { "0": node >= 0.2.0 }

    jsonwebtoken@9.0.2:
        resolution:
            {
                integrity: sha512-PRp66vJ865SSqOlgqS8hujT5U4AOgMfhrwYIuIhfKaoSCZcirrmASQr8CX7cUg+RMih+hgznrjp99o+W4pJLHQ==,
            }
        engines: { node: ">=12", npm: ">=6" }

    jwa@1.4.1:
        resolution:
            {
                integrity: sha512-qiLX/xhEEFKUAJ6FiBMbes3w9ATzyk5W7Hvzpa/SLYdxNtng+gcurvrI7TbACjIXlsJyr05/S1oUhZrc63evQA==,
            }

    jws@3.2.2:
        resolution:
            {
                integrity: sha512-YHlZCB6lMTllWDtSPHz/ZXTsi8S00usEV6v1tjq8tOUZzw7DpSDWVXjXDre6ed1w/pd495ODpHZYSdkRTsa0HA==,
            }

    jwt-decode@4.0.0:
        resolution:
            {
                integrity: sha512-+KJGIyHgkGuIq3IEBNftfhW/LfWhXUIY6OmyVWjliu5KH1y0fw7VQ8YndE2O4qZdMSd9SqbnC8GOcZEy0Om7sA==,
            }
        engines: { node: ">=18" }

    keyv@4.5.4:
        resolution:
            {
                integrity: sha512-oxVHkHR/EJf2CNXnWxRLW6mg7JyCCUcG0DtEGmL2ctUo1PNTin1PUil+r/+4r5MpVgC/fn1kjsx7mjSujKqIpw==,
            }

    kuler@2.0.0:
        resolution:
            {
                integrity: sha512-Xq9nH7KlWZmXAtodXDDRE7vs6DU1gTU8zYDHDiWLSip45Egwq3plLHzPn27NgvzL2r1LMPC1vdqh98sQxtqj4A==,
            }

    levn@0.4.1:
        resolution:
            {
                integrity: sha512-+bT2uH4E5LGE7h/n3evcS/sQlJXCpIp6ym8OWJ5eV6+67Dsql/LaaT7qJBAt2rzfoa/5QBGBhxDix1dMt2kQKQ==,
            }
        engines: { node: ">= 0.8.0" }

    lilconfig@3.1.2:
        resolution:
            {
                integrity: sha512-eop+wDAvpItUys0FWkHIKeC9ybYrTGbU41U5K7+bttZZeohvnY7M9dZ5kB21GNWiFT2q1OoPTvncPCgSOVO5ow==,
            }
        engines: { node: ">=14" }

    lines-and-columns@1.2.4:
        resolution:
            {
                integrity: sha512-7ylylesZQ/PV29jhEDl3Ufjo6ZX7gCqJr5F7PKrqc93v7fzSymt1BpwEU8nAUXs8qzzvqhbjhK5QZg6Mt/HkBg==,
            }

    lint-staged@15.2.7:
        resolution:
            {
                integrity: sha512-+FdVbbCZ+yoh7E/RosSdqKJyUM2OEjTciH0TFNkawKgvFp1zbGlEC39RADg+xKBG1R4mhoH2j85myBQZ5wR+lw==,
            }
        engines: { node: ">=18.12.0" }
        hasBin: true

    listr2@8.2.4:
        resolution:
            {
                integrity: sha512-opevsywziHd3zHCVQGAj8zu+Z3yHNkkoYhWIGnq54RrCVwLz0MozotJEDnKsIBLvkfLGN6BLOyAeRrYI0pKA4g==,
            }
        engines: { node: ">=18.0.0" }

    locate-path@6.0.0:
        resolution:
            {
                integrity: sha512-iPZK6eYjbxRu3uB4/WZ3EsEIMJFMqAoopl3R+zuq0UjcAm/MO6KCweDgPfP3elTztoKP3KtnVHxTn2NHBSDVUw==,
            }
        engines: { node: ">=10" }

    locate-path@7.2.0:
        resolution:
            {
                integrity: sha512-gvVijfZvn7R+2qyPX8mAuKcFGDf6Nc61GdvGafQsHL0sBIxfKzA+usWn4GFC/bk+QdwPUD4kWFJLhElipq+0VA==,
            }
        engines: { node: ^12.20.0 || ^14.13.1 || >=16.0.0 }

    lodash.camelcase@4.3.0:
        resolution:
            {
                integrity: sha512-TwuEnCnxbc3rAvhf/LbG7tJUDzhqXyFnv3dtzLOPgCG/hODL7WFnsbwktkD7yUV0RrreP/l1PALq/YSg6VvjlA==,
            }

    lodash.includes@4.3.0:
        resolution:
            {
                integrity: sha512-W3Bx6mdkRTGtlJISOvVD/lbqjTlPPUDTMnlXZFnVwi9NKJ6tiAk6LVdlhZMm17VZisqhKcgzpO5Wz91PCt5b0w==,
            }

    lodash.isboolean@3.0.3:
        resolution:
            {
                integrity: sha512-Bz5mupy2SVbPHURB98VAcw+aHh4vRV5IPNhILUCsOzRmsTmSQ17jIuqopAentWoehktxGd9e/hbIXq980/1QJg==,
            }

    lodash.isinteger@4.0.4:
        resolution:
            {
                integrity: sha512-DBwtEWN2caHQ9/imiNeEA5ys1JoRtRfY3d7V9wkqtbycnAmTvRRmbHKDV4a0EYc678/dia0jrte4tjYwVBaZUA==,
            }

    lodash.isnumber@3.0.3:
        resolution:
            {
                integrity: sha512-QYqzpfwO3/CWf3XP+Z+tkQsfaLL/EnUlXWVkIk5FUPc4sBdTehEqZONuyRt2P67PXAk+NXmTBcc97zw9t1FQrw==,
            }

    lodash.isplainobject@4.0.6:
        resolution:
            {
                integrity: sha512-oSXzaWypCMHkPC3NvBEaPHf0KsA5mvPrOPgQWDsbg8n7orZ290M0BmC/jgRZ4vcJ6DTAhjrsSYgdsW/F+MFOBA==,
            }

    lodash.isstring@4.0.1:
        resolution:
            {
                integrity: sha512-0wJxfxH1wgO3GrbuP+dTTk7op+6L41QCXbGINEmD+ny/G/eCqGzxyCsh7159S+mgDDcoarnBw6PC1PS5+wUGgw==,
            }

    lodash.kebabcase@4.1.1:
        resolution:
            {
                integrity: sha512-N8XRTIMMqqDgSy4VLKPnJ/+hpGZN+PHQiJnSenYqPaVV/NCqEogTnAdZLQiGKhxX+JCs8waWq2t1XHWKOmlY8g==,
            }

    lodash.merge@4.6.2:
        resolution:
            {
                integrity: sha512-0KpjqXRVvrYyCsX1swR/XTK0va6VQkQM6MNo7PqW77ByjAhoARA8EfrP1N4+KlKj8YS0ZUCtRT/YUuhyYDujIQ==,
            }

    lodash.mergewith@4.6.2:
        resolution:
            {
                integrity: sha512-GK3g5RPZWTRSeLSpgP8Xhra+pnjBC56q9FZYe1d5RN3TJ35dbkGy3YqBSMbyCrlbi+CM9Z3Jk5yTL7RCsqboyQ==,
            }

    lodash.once@4.1.1:
        resolution:
            {
                integrity: sha512-Sb487aTOCr9drQVL8pIxOzVhafOjZN9UU54hiN8PU3uAiSV7lx1yYNpbNmex2PK6dSJoNTSJUUswT651yww3Mg==,
            }

    lodash.snakecase@4.1.1:
        resolution:
            {
                integrity: sha512-QZ1d4xoBHYUeuouhEq3lk3Uq7ldgyFXGBhg04+oRLnIz8o9T65Eh+8YdroUwn846zchkA9yDsDl5CVVaV2nqYw==,
            }

    lodash.startcase@4.4.0:
        resolution:
            {
                integrity: sha512-+WKqsK294HMSc2jEbNgpHpd0JfIBhp7rEV4aqXWqFr6AlXov+SlcgB1Fv01y2kGe3Gc8nMW7VA0SrGuSkRfIEg==,
            }

    lodash.uniq@4.5.0:
        resolution:
            {
                integrity: sha512-xfBaXQd9ryd9dlSDvnvI0lvxfLJlYAZzXomUYzLKtUeOQvOP5piqAWuGtrhWeqaXK9hhoM/iyJc5AV+XfsX3HQ==,
            }

    lodash.upperfirst@4.3.1:
        resolution:
            {
                integrity: sha512-sReKOYJIJf74dhJONhU4e0/shzi1trVbSWDOhKYE5XV2O+H7Sb2Dihwuc7xWxVl+DgFPyTqIN3zMfT9cq5iWDg==,
            }

    lodash@4.17.21:
        resolution:
            {
                integrity: sha512-v2kDEe57lecTulaDIuNTPy3Ry4gLGJ6Z1O3vE1krgXZNrsQ+LFTGHVxVjcXPs17LhbZVGedAJv8XZ1tvj5FvSg==,
            }

    log-update@6.1.0:
        resolution:
            {
                integrity: sha512-9ie8ItPR6tjY5uYJh8K/Zrv/RMZ5VOlOWvtZdEHYSTFKZfIBPQa9tOAEeAWhd+AnIneLJ22w5fjOYtoutpWq5w==,
            }
        engines: { node: ">=18" }

    logform@2.6.1:
        resolution:
            {
                integrity: sha512-CdaO738xRapbKIMVn2m4F6KTj4j7ooJ8POVnebSgKo3KBz5axNXRAL7ZdRjIV6NOr2Uf4vjtRkxrFETOioCqSA==,
            }
        engines: { node: ">= 12.0.0" }

    loupe@3.1.1:
        resolution:
            {
                integrity: sha512-edNu/8D5MKVfGVFRhFf8aAxiTM6Wumfz5XsaatSxlD3w4R1d/WEKUTydCdPGbl9K7QG/Ca3GnDV2sIKIpXRQcw==,
            }

    lru-cache@10.4.3:
        resolution:
            {
                integrity: sha512-JNAzZcXrCt42VGLuYz0zfAzDfAvJWW6AfYlDBQyDV5DClI2m5sAmK+OIO7s59XfsRsWHp02jAJrRadPRGTt6SQ==,
            }

    lru-cache@5.1.1:
        resolution:
            {
                integrity: sha512-KpNARQA3Iwv+jTA0utUVVbrh+Jlrr1Fv0e56GGzAFOXN7dk/FviaDW8LHmK52DlcH4WP2n6gI8vN1aesBFgo9w==,
            }

    magic-bytes.js@1.10.0:
        resolution:
            {
                integrity: sha512-/k20Lg2q8LE5xiaaSkMXk4sfvI+9EGEykFS4b0CHHGWqDYU0bGUFSwchNOMA56D7TCs9GwVTkqe9als1/ns8UQ==,
            }

    magic-string@0.30.11:
        resolution:
            {
                integrity: sha512-+Wri9p0QHMy+545hKww7YAu5NyzF8iomPL/RQazugQ9+Ez4Ic3mERMd8ZTX5rfK944j+560ZJi8iAwgak1Ac7A==,
            }

    magicast@0.3.5:
        resolution:
            {
                integrity: sha512-L0WhttDl+2BOsybvEOLK7fW3UA0OQ0IQ2d6Zl2x/a6vVRs3bAY0ECOSHHeL5jD+SbOpOCUEi0y1DgHEn9Qn1AQ==,
            }

    make-dir@4.0.0:
        resolution:
            {
                integrity: sha512-hXdUTZYIVOt1Ex//jAQi+wTZZpUpwBj/0QsOzqegb3rGMMeJiSEu5xLHnYfBrRV4RH2+OCSOO95Is/7x1WJ4bw==,
            }
        engines: { node: ">=10" }

    make-error@1.3.6:
        resolution:
            {
                integrity: sha512-s8UhlNe7vPKomQhC1qFelMokr/Sc3AgNbso3n74mVPA5LTZwkB9NlXf4XPamLxJE8h0gh73rM94xvwRT2CVInw==,
            }

    meow@12.1.1:
        resolution:
            {
                integrity: sha512-BhXM0Au22RwUneMPwSCnyhTOizdWoIEPU9sp0Aqa1PnDMR5Wv2FGXYDjuzJEIX+Eo2Rb8xuYe5jrnm5QowQFkw==,
            }
        engines: { node: ">=16.10" }

    merge-stream@2.0.0:
        resolution:
            {
                integrity: sha512-abv/qOcuPfk3URPfDzmZU1LKmuw8kT+0nIHvKrKgFrwifol/doWcdA4ZqsWQ8ENrFKkd67Mfpo/LovbIUsbt3w==,
            }

    merge2@1.4.1:
        resolution:
            {
                integrity: sha512-8q7VEgMJW4J8tcfVPy8g09NcQwZdbwFEqhe/WZkoIzjn/3TGDwtOCYtXGxA3O8tPzpczCCDgv+P2P5y00ZJOOg==,
            }
        engines: { node: ">= 8" }

    micromatch@4.0.8:
        resolution:
            {
                integrity: sha512-PXwfBhYu0hBCPw8Dn0E+WDYb7af3dSLVWKi3HGv84IdF4TyFoC0ysxFd0Goxw7nSv4T/PzEJQxsYsEiFCKo2BA==,
            }
        engines: { node: ">=8.6" }

    mime-db@1.52.0:
        resolution:
            {
                integrity: sha512-sPU4uV7dYlvtWJxwwxHD0PuihVNiE7TyAbQ5SWxDCB9mUYvOgroQOwYQQOKPJ8CIbE+1ETVlOoK1UC2nU3gYvg==,
            }
        engines: { node: ">= 0.6" }

    mime-types@2.1.35:
        resolution:
            {
                integrity: sha512-ZDY+bPm5zTTF+YpCrAU9nK0UgICYPT0QtT1NZWFv4s++TNkcgVaT0g6+4R2uI4MjQjzysHB1zxuWL50hzaeXiw==,
            }
        engines: { node: ">= 0.6" }

    mimic-fn@4.0.0:
        resolution:
            {
                integrity: sha512-vqiC06CuhBTUdZH+RYl8sFrL096vA45Ok5ISO6sE/Mr1jRbGH4Csnhi8f3wKVl7x8mO4Au7Ir9D3Oyv1VYMFJw==,
            }
        engines: { node: ">=12" }

    mimic-function@5.0.1:
        resolution:
            {
                integrity: sha512-VP79XUPxV2CigYP3jWwAUFSku2aKqBH7uTAapFWCBqutsbmDo96KY5o8uh6U+/YSIn5OxJnXp73beVkpqMIGhA==,
            }
        engines: { node: ">=18" }

    minimatch@3.1.2:
        resolution:
            {
                integrity: sha512-J7p63hRiAjw1NDEww1W7i37+ByIrOWO5XQQAzZ3VOcL0PNybwpfmV/N05zFAzwQ9USyEcX6t3UO+K5aqBQOIHw==,
            }

    minimatch@9.0.5:
        resolution:
            {
                integrity: sha512-G6T0ZX48xgozx7587koeX9Ys2NYy6Gmv//P89sEte9V9whIapMNF4idKxnW2QtCcLiTWlb/wfCabAtAFWhhBow==,
            }
        engines: { node: ">=16 || 14 >=14.17" }

    minimist@1.2.8:
        resolution:
            {
                integrity: sha512-2yyAR8qBkN3YuheJanUpWC5U3bb5osDywNB8RzDVlDwDHbocAJveqqj1u8+SVD7jkWT4yvsHCpWqqWqAxb0zCA==,
            }

    minipass@7.1.2:
        resolution:
            {
                integrity: sha512-qOOzS1cBTWYF4BH8fVePDBOO9iptMnGUEZwNc/cMWnTV2nVLZ7VoNWEPHkYczZA0pdoA7dl6e7FL659nX9S2aw==,
            }
        engines: { node: ">=16 || 14 >=14.17" }

    ms@2.1.2:
        resolution:
            {
                integrity: sha512-sGkPx+VjMtmA6MX27oA4FBFELFCZZ4S4XqeGOXCv68tT+jb3vk/RyaKWP0PTKyWtmLSM0b+adUTEvbs1PEaH2w==,
            }

    ms@2.1.3:
        resolution:
            {
                integrity: sha512-6FlzubTLZG3J2a/NVCAleEhjzq5oxgHyaCU9yYXvcLsvoVaHJq/s5xXI6/XXP6tz7R9xAOtHnSO/tXtF3WRTlA==,
            }

    nanoid@3.3.7:
        resolution:
            {
                integrity: sha512-eSRppjcPIatRIMC1U6UngP8XFcz8MQWGQdt1MTBQ7NaAmvXDfvNxbvWV3x2y6CdEUciCSsDHDQZbhYaB8QEo2g==,
            }
        engines: { node: ^10 || ^12 || ^13.7 || ^14 || >=15.0.1 }
        hasBin: true

    natural-compare@1.4.0:
        resolution:
            {
                integrity: sha512-OWND8ei3VtNC9h7V60qff3SVobHr996CTwgxubgyQYEpg290h9J0buyECNNJexkFm5sOajh5G116RYA1c8ZMSw==,
            }

    node-releases@2.0.18:
        resolution:
            {
                integrity: sha512-d9VeXT4SJ7ZeOqGX6R5EM022wpL+eWPooLI+5UpWn2jCT1aosUQEhQP214x33Wkwx3JQMvIm+tIoVOdodFS40g==,
            }

    npm-run-path@5.3.0:
        resolution:
            {
                integrity: sha512-ppwTtiJZq0O/ai0z7yfudtBpWIoxM8yE6nHi1X47eFR2EWORqfbu6CnPlNsjeN683eT0qG6H/Pyf9fCcvjnnnQ==,
            }
        engines: { node: ^12.20.0 || ^14.13.1 || >=16.0.0 }

    once@1.4.0:
        resolution:
            {
                integrity: sha512-lNaJgI+2Q5URQBkccEKHTQOPaXdUxnZZElQTZY0MFUAuaEqe1E+Nyvgdz/aIyNi6Z9MzO5dv1H8n58/GELp3+w==,
            }

    one-time@1.0.0:
        resolution:
            {
                integrity: sha512-5DXOiRKwuSEcQ/l0kGCF6Q3jcADFv5tSmRaJck/OqkVFcOzutB134KRSfF0xDrL39MNnqxbHBbUUcjZIhTgb2g==,
            }

    onetime@6.0.0:
        resolution:
            {
                integrity: sha512-1FlR+gjXK7X+AsAHso35MnyN5KqGwJRi/31ft6x0M194ht7S+rWAvd7PHss9xSKMzE0asv1pyIHaJYq+BbacAQ==,
            }
        engines: { node: ">=12" }

    onetime@7.0.0:
        resolution:
            {
                integrity: sha512-VXJjc87FScF88uafS3JllDgvAm+c/Slfz06lorj2uAY34rlUu0Nt+v8wreiImcrgAjjIHp1rXpTDlLOGw29WwQ==,
            }
        engines: { node: ">=18" }

    optionator@0.9.4:
        resolution:
            {
                integrity: sha512-6IpQ7mKUxRcZNLIObR0hz7lxsapSSIYNZJwXPGeF0mTVqGKFIXj1DQcMoT22S3ROcLyY/rz0PWaWZ9ayWmad9g==,
            }
        engines: { node: ">= 0.8.0" }

    p-limit@3.1.0:
        resolution:
            {
                integrity: sha512-TYOanM3wGwNGsZN2cVTYPArw454xnXj5qmWF1bEoAc4+cU/ol7GVh7odevjp1FNHduHc3KZMcFduxU5Xc6uJRQ==,
            }
        engines: { node: ">=10" }

    p-limit@4.0.0:
        resolution:
            {
                integrity: sha512-5b0R4txpzjPWVw/cXXUResoD4hb6U/x9BH08L7nw+GN1sezDzPdxeRvpc9c433fZhBan/wusjbCsqwqm4EIBIQ==,
            }
        engines: { node: ^12.20.0 || ^14.13.1 || >=16.0.0 }

    p-locate@5.0.0:
        resolution:
            {
                integrity: sha512-LaNjtRWUBY++zB5nE/NwcaoMylSPk+S+ZHNB1TzdbMJMny6dynpAGt7X/tl/QYq3TIeE6nxHppbo2LGymrG5Pw==,
            }
        engines: { node: ">=10" }

    p-locate@6.0.0:
        resolution:
            {
                integrity: sha512-wPrq66Llhl7/4AGC6I+cqxT07LhXvWL08LNXz1fENOw0Ap4sRZZ/gZpTTJ5jpurzzzfS2W/Ge9BY3LgLjCShcw==,
            }
        engines: { node: ^12.20.0 || ^14.13.1 || >=16.0.0 }

    package-json-from-dist@1.0.0:
        resolution:
            {
                integrity: sha512-dATvCeZN/8wQsGywez1mzHtTlP22H8OEfPrVMLNr4/eGa+ijtLn/6M5f0dY8UKNrC2O9UCU6SSoG3qRKnt7STw==,
            }

    parent-module@1.0.1:
        resolution:
            {
                integrity: sha512-GQ2EWRpQV8/o+Aw8YqtfZZPfNRWZYkbidE9k5rpl/hC3vtHHBfGm2Ifi6qWV+coDGkrUKZAxE3Lot5kcsRlh+g==,
            }
        engines: { node: ">=6" }

    parse-json@5.2.0:
        resolution:
            {
                integrity: sha512-ayCKvm/phCGxOkYRSCM82iDwct8/EonSEgCSxWxD7ve6jHggsFl4fZVQBPRNgQoKiuV/odhFrGzQXZwbifC8Rg==,
            }
        engines: { node: ">=8" }

    path-exists@4.0.0:
        resolution:
            {
                integrity: sha512-ak9Qy5Q7jYb2Wwcey5Fpvg2KoAc/ZIhLSLOSBmRmygPsGwkVVt0fZa0qrtMz+m6tJTAHfZQ8FnmB4MG4LWy7/w==,
            }
        engines: { node: ">=8" }

    path-exists@5.0.0:
        resolution:
            {
                integrity: sha512-RjhtfwJOxzcFmNOi6ltcbcu4Iu+FL3zEj83dk4kAS+fVpTxXLO1b38RvJgT/0QwvV/L3aY9TAnyv0EOqW4GoMQ==,
            }
        engines: { node: ^12.20.0 || ^14.13.1 || >=16.0.0 }

    path-is-absolute@1.0.1:
        resolution:
            {
                integrity: sha512-AVbw3UJ2e9bq64vSaS9Am0fje1Pa8pbGqTTsmXfaIiMpnr5DlDhfJOuLj9Sf95ZPVDAUerDfEk88MPmPe7UCQg==,
            }
        engines: { node: ">=0.10.0" }

    path-key@3.1.1:
        resolution:
            {
                integrity: sha512-ojmeN0qd+y0jszEtoY48r0Peq5dwMEkIlCOu6Q5f41lfkswXuKtYrhgoTpLnyIcHm24Uhqx+5Tqm2InSwLhE6Q==,
            }
        engines: { node: ">=8" }

    path-key@4.0.0:
        resolution:
            {
                integrity: sha512-haREypq7xkM7ErfgIyA0z+Bj4AGKlMSdlQE2jvJo6huWD1EdkKYV+G/T4nq0YEF2vgTT8kqMFKo1uHn950r4SQ==,
            }
        engines: { node: ">=12" }

    path-scurry@1.11.1:
        resolution:
            {
                integrity: sha512-Xa4Nw17FS9ApQFJ9umLiJS4orGjm7ZzwUrwamcGQuHSzDyth9boKDaycYdDcZDuqYATXw4HFXgaqWTctW/v1HA==,
            }
        engines: { node: ">=16 || 14 >=14.18" }

    path-type@4.0.0:
        resolution:
            {
                integrity: sha512-gDKb8aZMDeD/tZWs9P6+q0J9Mwkdl6xMV8TjnGP3qJVJ06bdMgkbBlLU8IdfOsIsFz2BW1rNVT3XuNEl8zPAvw==,
            }
        engines: { node: ">=8" }

    pathe@1.1.2:
        resolution:
            {
                integrity: sha512-whLdWMYL2TwI08hn8/ZqAbrVemu0LNaNNJZX73O6qaIdCTfXutsLhMkjdENX0qhsQ9uIimo4/aQOmXkoon2nDQ==,
            }

    pathval@2.0.0:
        resolution:
            {
                integrity: sha512-vE7JKRyES09KiunauX7nd2Q9/L7lhok4smP9RZTDeD4MVs72Dp2qNFVz39Nz5a0FVEW0BJR6C0DYrq6unoziZA==,
            }
        engines: { node: ">= 14.16" }

    picocolors@1.0.1:
        resolution:
            {
                integrity: sha512-anP1Z8qwhkbmu7MFP5iTt+wQKXgwzf7zTyGlcdzabySa9vd0Xt392U0rVmz9poOaBj0uHJKyyo9/upk0HrEQew==,
            }

    picomatch@2.3.1:
        resolution:
            {
                integrity: sha512-JU3teHTNjmE2VCGFzuY8EXzCDVwEqB2a8fsIvwaStHhAWJEeVd1o1QD80CU6+ZdEXXSLbSsuLwJjkCBWqRQUVA==,
            }
        engines: { node: ">=8.6" }

    pidtree@0.6.0:
        resolution:
            {
                integrity: sha512-eG2dWTVw5bzqGRztnHExczNxt5VGsE6OwTeCG3fdUf9KBsZzO3R5OIIIzWR+iZA0NtZ+RDVdaoE2dK1cn6jH4g==,
            }
        engines: { node: ">=0.10" }
        hasBin: true

    postcss@8.4.41:
        resolution:
            {
                integrity: sha512-TesUflQ0WKZqAvg52PWL6kHgLKP6xB6heTOdoYM0Wt2UHyxNa4K25EZZMgKns3BH1RLVbZCREPpLY0rhnNoHVQ==,
            }
        engines: { node: ^10 || ^12 || >=14 }

    prelude-ls@1.2.1:
        resolution:
            {
                integrity: sha512-vkcDPrRZo1QZLbn5RLGPpg/WmIQ65qoWWhcGKf/b5eplkkarX0m9z8ppCat4mlOqUsWpyNuYgO3VRyrYHSzX5g==,
            }
        engines: { node: ">= 0.8.0" }

    prettier-linter-helpers@1.0.0:
        resolution:
            {
                integrity: sha512-GbK2cP9nraSSUF9N2XwUwqfzlAFlMNYYl+ShE/V+H8a9uNl/oUqB1w2EL54Jh0OlyRSd8RfWYJ3coVS4TROP2w==,
            }
        engines: { node: ">=6.0.0" }

    prettier@3.3.3:
        resolution:
            {
                integrity: sha512-i2tDNA0O5IrMO757lfrdQZCc2jPNDVntV0m/+4whiDfWaTKfMNgR7Qz0NAeGz/nRqF4m5/6CLzbP4/liHt12Ew==,
            }
        engines: { node: ">=14" }
        hasBin: true

    proxy-from-env@1.1.0:
        resolution:
            {
                integrity: sha512-D+zkORCbA9f1tdWRK0RaCR3GPv50cMxcrz4X8k5LTSUD1Dkw47mKJEZQNunItRTkWwgtaUSo1RVFRIG9ZXiFYg==,
            }

    punycode@2.3.1:
        resolution:
            {
                integrity: sha512-vYt7UD1U9Wg6138shLtLOvdAu+8DsC/ilFtEVHcH+wydcSpNE20AfSOduf6MkRFahL5FY7X1oU7nKVZFtfq8Fg==,
            }
        engines: { node: ">=6" }

    queue-microtask@1.2.3:
        resolution:
            {
                integrity: sha512-NuaNSa6flKT5JaSYQzJok04JzTL1CA6aGhv5rfLW3PgqA+M2ChpZQnAC8h8i4ZFkBS8X5RqkDBHA7r4hej3K9A==,
            }

    readable-stream@3.6.2:
        resolution:
            {
                integrity: sha512-9u/sniCrY3D5WdsERHzHE4G2YCXqoG5FTHUiCC4SIbr6XcLZBY05ya9EKjYek9O5xOAwjGq+1JdGBAS7Q9ScoA==,
            }
        engines: { node: ">= 6" }

    require-directory@2.1.1:
        resolution:
            {
                integrity: sha512-fGxEI7+wsG9xrvdjsrlmL22OMTTiHRwAMroiEeMgq8gzoLC/PQr7RsRDSTLUg/bZAZtF+TVIkHc6/4RIKrui+Q==,
            }
        engines: { node: ">=0.10.0" }

    require-from-string@2.0.2:
        resolution:
            {
                integrity: sha512-Xf0nWe6RseziFMu+Ap9biiUbmplq6S9/p+7w7YXP/JBHhrUDDUhwa+vANyubuqfZWTveU//DYVGsDG7RKL/vEw==,
            }
        engines: { node: ">=0.10.0" }

    resolve-from@4.0.0:
        resolution:
            {
                integrity: sha512-pb/MYmXstAkysRFx8piNI1tGFNQIFA3vkE3Gq4EuA1dF6gHp/+vgZqsCGJapvy8N3Q+4o7FwvquPJcnZ7RYy4g==,
            }
        engines: { node: ">=4" }

    resolve-from@5.0.0:
        resolution:
            {
                integrity: sha512-qYg9KP24dD5qka9J47d0aVky0N+b4fTU89LN9iDnjB5waksiC49rvMB0PrUJQGoTmH50XPiqOvAjDfaijGxYZw==,
            }
        engines: { node: ">=8" }

    restore-cursor@5.1.0:
        resolution:
            {
                integrity: sha512-oMA2dcrw6u0YfxJQXm342bFKX/E4sG9rbTzO9ptUcR/e8A33cHuvStiYOwH7fszkZlZ1z/ta9AAoPk2F4qIOHA==,
            }
        engines: { node: ">=18" }

    reusify@1.0.4:
        resolution:
            {
                integrity: sha512-U9nH88a3fc/ekCF1l0/UP1IosiuIjyTh7hBvXVMHYgVcfGvt897Xguj2UOLDeI5BG2m7/uwyaLVT6fbtCwTyzw==,
            }
        engines: { iojs: ">=1.0.0", node: ">=0.10.0" }

    rfdc@1.4.1:
        resolution:
            {
                integrity: sha512-q1b3N5QkRUWUl7iyylaaj3kOpIT0N2i9MqIEQXP73GVsN9cw3fdx8X63cEmWhJGi2PPCF23Ijp7ktmd39rawIA==,
            }

    rimraf@3.0.2:
        resolution:
            {
                integrity: sha512-JZkJMZkAGFFPP2YqXZXPbMlMBgsxzE8ILs4lMIX/2o0L9UBw9O/Y3o6wFw/i9YLapcUJWwqbi3kdxIPdC62TIA==,
            }
        deprecated: Rimraf versions prior to v4 are no longer supported
        hasBin: true

    rollup@4.21.2:
        resolution:
            {
                integrity: sha512-e3TapAgYf9xjdLvKQCkQTnbTKd4a6jwlpQSJJFokHGaX2IVjoEqkIIhiQfqsi0cdwlOD+tQGuOd5AJkc5RngBw==,
            }
        engines: { node: ">=18.0.0", npm: ">=8.0.0" }
        hasBin: true

    run-parallel@1.2.0:
        resolution:
            {
                integrity: sha512-5l4VyZR86LZ/lDxZTR6jqL8AFE2S0IFLMP26AbjsLVADxHdhB/c0GUsH+y39UfCi3dzz8OlQuPmnaJOMoDHQBA==,
            }

    safe-buffer@5.2.1:
        resolution:
            {
                integrity: sha512-rp3So07KcdmmKbGvgaNxQSJr7bGVSVk5S9Eq1F+ppbRo70+YeaDxkw5Dd8NPN+GD6bjnYm2VuPuCXmpuYvmCXQ==,
            }

    safe-stable-stringify@2.5.0:
        resolution:
            {
                integrity: sha512-b3rppTKm9T+PsVCBEOUR46GWI7fdOs00VKZ1+9c1EWDaDMvjQc6tUwuFyIprgGgTcWoVHSKrU8H31ZHA2e0RHA==,
            }
        engines: { node: ">=10" }

    semver@6.3.1:
        resolution:
            {
                integrity: sha512-BR7VvDCVHO+q2xBEWskxS6DJE1qRnb7DxzUrogb71CWoSficBxYsiAGd+Kl0mmq/MprG9yArRkyrQxTO6XjMzA==,
            }
        hasBin: true

    semver@7.6.3:
        resolution:
            {
                integrity: sha512-oVekP1cKtI+CTDvHWYFUcMtsK/00wmAEfyqKfNdARm8u1wNVhSgaX7A8d4UuIlUI5e84iEwOhs7ZPYRmzU9U6A==,
            }
        engines: { node: ">=10" }
        hasBin: true

    shebang-command@2.0.0:
        resolution:
            {
                integrity: sha512-kHxr2zZpYtdmrN1qDjrrX/Z1rR1kG8Dx+gkpK1G4eXmvXswmcE1hTWBWYUzlraYw1/yZp6YuDY77YtvbN0dmDA==,
            }
        engines: { node: ">=8" }

    shebang-regex@3.0.0:
        resolution:
            {
                integrity: sha512-7++dFhtcx3353uBaq8DDR4NuxBetBzC7ZQOhmTQInHEd6bSrXdiEyzCvG07Z44UYdLShWUyXt5M/yhz8ekcb1A==,
            }
        engines: { node: ">=8" }

    siginfo@2.0.0:
        resolution:
            {
                integrity: sha512-ybx0WO1/8bSBLEWXZvEd7gMW3Sn3JFlW3TvX1nREbDLRNQNaeNN8WK0meBwPdAaOI7TtRRRJn/Es1zhrrCHu7g==,
            }

    signal-exit@4.1.0:
        resolution:
            {
                integrity: sha512-bzyZ1e88w9O1iNJbKnOlvYTrWPDl46O1bG0D3XInv+9tkPrxrN8jUUTiFlDkkmKWgn1M6CfIA13SuGqOa9Korw==,
            }
        engines: { node: ">=14" }

    simple-swizzle@0.2.2:
        resolution:
            {
                integrity: sha512-JA//kQgZtbuY83m+xT+tXJkmJncGMTFT+C+g2h2R9uxkYIrE2yy9sgmcLhCnw57/WSD+Eh3J97FPEDFnbXnDUg==,
            }

    slash@3.0.0:
        resolution:
            {
                integrity: sha512-g9Q1haeby36OSStwb4ntCGGGaKsaVSjQ68fBxoQcutl5fS1vuY18H3wSt3jFyFtrkx+Kz0V1G85A4MyAdDMi2Q==,
            }
        engines: { node: ">=8" }

    slice-ansi@5.0.0:
        resolution:
            {
                integrity: sha512-FC+lgizVPfie0kkhqUScwRu1O/lF6NOgJmlCgK+/LYxDCTk8sGelYaHDhFcDN+Sn3Cv+3VSa4Byeo+IMCzpMgQ==,
            }
        engines: { node: ">=12" }

    slice-ansi@7.1.0:
        resolution:
            {
                integrity: sha512-bSiSngZ/jWeX93BqeIAbImyTbEihizcwNjFoRUIY/T1wWQsfsm2Vw1agPKylXvQTU7iASGdHhyqRlqQzfz+Htg==,
            }
        engines: { node: ">=18" }

    solmate@https://codeload.github.com/transmissions11/solmate/tar.gz/bfc9c25865a274a7827fea5abf6e4fb64fc64e6c:
        resolution:
            {
                tarball: https://codeload.github.com/transmissions11/solmate/tar.gz/bfc9c25865a274a7827fea5abf6e4fb64fc64e6c,
            }
        version: 6.1.0

    source-map-js@1.2.0:
        resolution:
            {
                integrity: sha512-itJW8lvSA0TXEphiRoawsCksnlf8SyvmFzIhltqAHluXd88pkCd+cXJVHTDwdCr0IzwptSm035IHQktUu1QUMg==,
            }
        engines: { node: ">=0.10.0" }

    split2@4.2.0:
        resolution:
            {
                integrity: sha512-UcjcJOWknrNkF6PLX83qcHM6KHgVKNkV62Y8a5uYDVv9ydGQVwAHMKqHdJje1VTWpljG0WYpCDhrCdAOYH4TWg==,
            }
        engines: { node: ">= 10.x" }

    stack-trace@0.0.10:
        resolution:
            {
                integrity: sha512-KGzahc7puUKkzyMt+IqAep+TVNbKP+k2Lmwhub39m1AsTSkaDutx56aDCo+HLDzf/D26BIHTJWNiTG1KAJiQCg==,
            }

    stackback@0.0.2:
        resolution:
            {
                integrity: sha512-1XMJE5fQo1jGH6Y/7ebnwPOBEkIEnT4QF32d5R1+VXdXveM0IBMJt8zfaxX1P3QhVwrYe+576+jkANtSS2mBbw==,
            }

    std-env@3.7.0:
        resolution:
            {
                integrity: sha512-JPbdCEQLj1w5GilpiHAx3qJvFndqybBysA3qUOnznweH4QbNYUsW/ea8QzSrnh0vNsezMMw5bcVool8lM0gwzg==,
            }

    string-argv@0.3.2:
        resolution:
            {
                integrity: sha512-aqD2Q0144Z+/RqG52NeHEkZauTAUWJO8c6yTftGJKO3Tja5tUgIfmIl6kExvhtxSDP7fXB6DvzkfMpCd/F3G+Q==,
            }
        engines: { node: ">=0.6.19" }

    string-width@4.2.3:
        resolution:
            {
                integrity: sha512-wKyQRQpjJ0sIp62ErSZdGsjMJWsap5oRNihHhu6G7JVO/9jIB6UyevL+tXuOqrng8j/cxKTWyWUwvSTriiZz/g==,
            }
        engines: { node: ">=8" }

    string-width@5.1.2:
        resolution:
            {
                integrity: sha512-HnLOCR3vjcY8beoNLtcjZ5/nxn2afmME6lhrDrebokqMap+XbeW8n9TXpPDOqdGK5qcI3oT0GKTW6wC7EMiVqA==,
            }
        engines: { node: ">=12" }

    string-width@7.2.0:
        resolution:
            {
                integrity: sha512-tsaTIkKW9b4N+AEj+SVA+WhJzV7/zMhcSu78mLKWSk7cXMOSHsBKFWUs0fWwq8QyK3MgJBQRX6Gbi4kYbdvGkQ==,
            }
        engines: { node: ">=18" }

    string_decoder@1.3.0:
        resolution:
            {
                integrity: sha512-hkRX8U1WjJFd8LsDJ2yQ/wWWxaopEsABU1XfkM8A+j0+85JAGppt16cr1Whg6KIbb4okU6Mql6BOj+uup/wKeA==,
            }

    strip-ansi@6.0.1:
        resolution:
            {
                integrity: sha512-Y38VPSHcqkFrCpFnQ9vuSXmquuv5oXOKpGeT6aGrr3o3Gc9AlVa6JBfUSOCnbxGGZF+/0ooI7KrPuUSztUdU5A==,
            }
        engines: { node: ">=8" }

    strip-ansi@7.1.0:
        resolution:
            {
                integrity: sha512-iq6eVVI64nQQTRYq2KtEg2d2uU7LElhTJwsH4YzIHZshxlgZms/wIc4VoDQTlG/IvVIrBKG06CrZnp0qv7hkcQ==,
            }
        engines: { node: ">=12" }

    strip-final-newline@3.0.0:
        resolution:
            {
                integrity: sha512-dOESqjYr96iWYylGObzd39EuNTa5VJxyvVAEm5Jnh7KGo75V43Hk1odPQkNDyXNmUR6k+gEiDVXnjB8HJ3crXw==,
            }
        engines: { node: ">=12" }

    strip-json-comments@3.1.1:
        resolution:
            {
                integrity: sha512-6fPc+R4ihwqP6N/aIv2f1gMH8lOVtWQHoqC4yK6oSDVVocumAsfCqjkXnqiYMhmMwS/mEHLp7Vehlt3ql6lEig==,
            }
        engines: { node: ">=8" }

    supports-color@5.5.0:
        resolution:
            {
                integrity: sha512-QjVjwdXIt408MIiAqCX4oUKsgU2EqAGzs2Ppkm4aQYbjm+ZEWEcW4SfFNTr4uMNZma0ey4f5lgLrkB0aX0QMow==,
            }
        engines: { node: ">=4" }

    supports-color@7.2.0:
        resolution:
            {
                integrity: sha512-qpCAvRl9stuOHveKsn7HncJRvv501qIacKzQlO/+Lwxc9+0q2wLyv4Dfvt80/DPn2pqOBsJdDiogXGR9+OvwRw==,
            }
        engines: { node: ">=8" }

    synckit@0.9.1:
        resolution:
            {
                integrity: sha512-7gr8p9TQP6RAHusBOSLs46F4564ZrjV8xFmw5zCmgmhGUcw2hxsShhJ6CEiHQMgPDwAQ1fWHPM0ypc4RMAig4A==,
            }
        engines: { node: ^14.18.0 || >=16.0.0 }

    test-exclude@7.0.1:
        resolution:
            {
                integrity: sha512-pFYqmTw68LXVjeWJMST4+borgQP2AyMNbg1BpZh9LbyhUeNkeaPF9gzfPGUAnSMV3qPYdWUwDIjjCLiSDOl7vg==,
            }
        engines: { node: ">=18" }

    text-extensions@2.4.0:
        resolution:
            {
                integrity: sha512-te/NtwBwfiNRLf9Ijqx3T0nlqZiQ2XrrtBvu+cLL8ZRrGkO0NHTug8MYFKyoSrv/sHTaSKfilUkizV6XhxMJ3g==,
            }
        engines: { node: ">=8" }

    text-hex@1.0.0:
        resolution:
            {
                integrity: sha512-uuVGNWzgJ4yhRaNSiubPY7OjISw4sw4E5Uv0wbjp+OzcbmVU/rsT8ujgcXJhn9ypzsgr5vlzpPqP+MBBKcGvbg==,
            }

    text-table@0.2.0:
        resolution:
            {
                integrity: sha512-N+8UisAXDGk8PFXP4HAzVR9nbfmVJ3zYLAWiTIoqC5v5isinhr+r5uaO8+7r3BMfuNIufIsA7RdpVgacC2cSpw==,
            }

    through@2.3.8:
        resolution:
            {
                integrity: sha512-w89qg7PI8wAdvX60bMDP+bFoD5Dvhm9oLheFp5O4a2QF0cSBGsBX4qZmadPMvVqlLJBBci+WqGGOAPvcDeNSVg==,
            }

    tinybench@2.9.0:
        resolution:
            {
                integrity: sha512-0+DUvqWMValLmha6lr4kD8iAMK1HzV0/aKnCtWb9v9641TnP/MFb7Pc2bxoxQjTXAErryXVgUOfv2YqNllqGeg==,
            }

    tinypool@1.0.1:
        resolution:
            {
                integrity: sha512-URZYihUbRPcGv95En+sz6MfghfIc2OJ1sv/RmhWZLouPY0/8Vo80viwPvg3dlaS9fuq7fQMEfgRRK7BBZThBEA==,
            }
        engines: { node: ^18.0.0 || >=20.0.0 }

    tinyrainbow@1.2.0:
        resolution:
            {
                integrity: sha512-weEDEq7Z5eTHPDh4xjX789+fHfF+P8boiFB+0vbWzpbnbsEr/GRaohi/uMKxg8RZMXnl1ItAi/IUHWMsjDV7kQ==,
            }
        engines: { node: ">=14.0.0" }

    tinyspy@3.0.0:
        resolution:
            {
                integrity: sha512-q5nmENpTHgiPVd1cJDDc9cVoYN5x4vCvwT3FMilvKPKneCBZAxn2YWQjDF0UMcE9k0Cay1gBiDfTMU0g+mPMQA==,
            }
        engines: { node: ">=14.0.0" }

    to-fast-properties@2.0.0:
        resolution:
            {
                integrity: sha512-/OaKK0xYrs3DmxRYqL/yDc+FxFUVYhDlXMhRmv3z915w2HF1tnN1omB354j8VUGO/hbRzyD6Y3sA7v7GS/ceog==,
            }
        engines: { node: ">=4" }

    to-regex-range@5.0.1:
        resolution:
            {
                integrity: sha512-65P7iz6X5yEr1cwcgvQxbbIw7Uk3gOy5dIdtZ4rDveLqhrdJP+Li/Hx6tyK0NEb+2GCyneCMJiGqrADCSNk8sQ==,
            }
        engines: { node: ">=8.0" }

    triple-beam@1.4.1:
        resolution:
            {
                integrity: sha512-aZbgViZrg1QNcG+LULa7nhZpJTZSLm/mXnHXnbAbjmN5aSa0y7V+wvv6+4WaBtpISJzThKy+PIPxc1Nq1EJ9mg==,
            }
        engines: { node: ">= 14.0.0" }

    ts-api-utils@1.3.0:
        resolution:
            {
                integrity: sha512-UQMIo7pb8WRomKR1/+MFVLTroIvDVtMX3K6OUir8ynLyzB8Jeriont2bTAtmNPa1ekAgN7YPDyf6V+ygrdU+eQ==,
            }
        engines: { node: ">=16" }
        peerDependencies:
            typescript: ">=4.2.0"

    ts-mixer@6.0.4:
        resolution:
            {
                integrity: sha512-ufKpbmrugz5Aou4wcr5Wc1UUFWOLhq+Fm6qa6P0w0K5Qw2yhaUoiWszhCVuNQyNwrlGiscHOmqYoAox1PtvgjA==,
            }

    ts-node@10.9.2:
        resolution:
            {
                integrity: sha512-f0FFpIdcHgn8zcPSbf1dRevwt047YMnaiJM3u2w2RewrB+fob/zePZcrOyQoLMMO7aBIddLcQIEK5dYjkLnGrQ==,
            }
        hasBin: true
        peerDependencies:
            "@swc/core": ">=1.2.50"
            "@swc/wasm": ">=1.2.50"
            "@types/node": "*"
            typescript: ">=2.7"
        peerDependenciesMeta:
            "@swc/core":
                optional: true
            "@swc/wasm":
                optional: true

    tslib@2.7.0:
        resolution:
            {
                integrity: sha512-gLXCKdN1/j47AiHiOkJN69hJmcbGTHI0ImLmbYLHykhgeN0jVGola9yVjFgzCUklsZQMW55o+dW7IXv3RCXDzA==,
            }

    turbo-darwin-64@2.0.7:
        resolution:
            {
                integrity: sha512-J1RBvQGqKeUwLJrZbfrm4tHshagdMeGAwd7rpLpfUrw0PNmGfcBazJf6dIGXG59/GHzJmS0/eAZ8qDchfVbIFA==,
            }
        cpu: [x64]
        os: [darwin]

    turbo-darwin-arm64@2.0.7:
        resolution:
            {
                integrity: sha512-h1JK8uuEjoHx1SvvTZiottj+4kDmiv+hivnLUzNwO75qKblMsd38IsFB0J2sMRz7JacFlf+3ry8SItznBW67Xw==,
            }
        cpu: [arm64]
        os: [darwin]

    turbo-linux-64@2.0.7:
        resolution:
            {
                integrity: sha512-dsr7GFeHAYVMnXWDDjhpsAQetejU4OlkNBRA5hfmnIcl2sSyOYa3EvoeJ6j5z5vTNIJ9VO4I1h0jK3lTjEoonA==,
            }
        cpu: [x64]
        os: [linux]

    turbo-linux-arm64@2.0.7:
        resolution:
            {
                integrity: sha512-bJbwXvyX1XPzY1jHgkqggls/L4yFyHVK8GGACF3kcg6x7lYV2SXkUYRyOC3WqzW7euqa9Zw/32jrIPP4Qy31Vw==,
            }
        cpu: [arm64]
        os: [linux]

    turbo-windows-64@2.0.7:
        resolution:
            {
                integrity: sha512-aBH+5A7IN957MqXMrw8xN0CWtH/fPFL+xTlloO6074Eaa8WfnctSAnaSujm6f4xF2T8lFx+ZprBvnO9oKvLQQQ==,
            }
        cpu: [x64]
        os: [win32]

    turbo-windows-arm64@2.0.7:
        resolution:
            {
                integrity: sha512-ButUCpO5nTi+jyTSIY2mQ9dVz+mCGxJ6sHyn0xGlNoJWdisKXb0BtWCLAjM26gg/yp9Kt1MBowMQyYVruPV0Qw==,
            }
        cpu: [arm64]
        os: [win32]

    turbo@2.0.7:
        resolution:
            {
                integrity: sha512-76iNWZpmKAKjj+yL0Wtcu2LpDIM5Nz7JS3fHOZPYS0AKuC2boJ24276VAiK4PKwbpBB//TYKDpSLuQ6cfR49pg==,
            }
        hasBin: true

    type-check@0.4.0:
        resolution:
            {
                integrity: sha512-XleUoc9uwGXqjWwXaUTZAmzMcFZ5858QA2vvx1Ur5xIcixXIP+8LnFDgRplU30us6teqdlskFfu+ae4K79Ooew==,
            }
        engines: { node: ">= 0.8.0" }

    type-fest@0.20.2:
        resolution:
            {
                integrity: sha512-Ne+eE4r0/iWnpAxD852z3A+N0Bt5RN//NjJwRd2VFHEmrywxf5vsZlh4R6lixl6B+wz/8d+maTSAkN1FIkI3LQ==,
            }
        engines: { node: ">=10" }

    typescript@5.5.3:
        resolution:
            {
                integrity: sha512-/hreyEujaB0w76zKo6717l3L0o/qEUtRgdvUBvlkhoWeOVMjMuHNHk0BRBzikzuGDqNmPQbg5ifMEqsHLiIUcQ==,
            }
        engines: { node: ">=14.17" }
        hasBin: true

    undici-types@5.26.5:
        resolution:
            {
                integrity: sha512-JlCMO+ehdEIKqlFxk6IfVoAUVmgz7cU7zD/h9XZ0qzeosSHmUJVOzSQvvYSYWXkFXC+IfLKSIffhv0sVZup6pA==,
            }

    undici@6.19.8:
        resolution:
            {
                integrity: sha512-U8uCCl2x9TK3WANvmBavymRzxbfFYG+tAu+fgx3zxQy3qdagQqBLwJVrdyO1TBfUXvfKveMKJZhpvUYoOjM+4g==,
            }
        engines: { node: ">=18.17" }

    unicorn-magic@0.1.0:
        resolution:
            {
                integrity: sha512-lRfVq8fE8gz6QMBuDM6a+LO3IAzTi05H6gCVaUpir2E1Rwpo4ZUog45KpNXKC/Mn3Yb9UDuHumeFTo9iV/D9FQ==,
            }
        engines: { node: ">=18" }

    update-browserslist-db@1.1.0:
        resolution:
            {
                integrity: sha512-EdRAaAyk2cUE1wOf2DkEhzxqOQvFOoRJFNS6NeyJ01Gp2beMRpBAINjM2iDXE3KCuKhwnvHIQCJm6ThL2Z+HzQ==,
            }
        hasBin: true
        peerDependencies:
            browserslist: ">= 4.21.0"

    uri-js@4.4.1:
        resolution:
            {
                integrity: sha512-7rKUyy33Q1yc98pQ1DAmLtwX109F7TIfWlW1Ydo8Wl1ii1SeHieeh0HHfPeL2fMXK6z0s8ecKs9frCuLJvndBg==,
            }

    util-deprecate@1.0.2:
        resolution:
            {
                integrity: sha512-EPD5q1uXyFxJpCrLnCc1nHnq3gOa6DZBocAIiI2TaSCA7VCJ1UJDMagCzIkXNsUYfD1daK//LTEQ8xiIbrHtcw==,
            }

    v8-compile-cache-lib@3.0.1:
        resolution:
            {
                integrity: sha512-wa7YjyUGfNZngI/vtK0UHAN+lgDCxBPCylVXGp0zu59Fz5aiGtNXaq3DhIov063MorB+VfufLh3JlF2KdTK3xg==,
            }

    viem@2.17.10:
        resolution:
            {
                integrity: sha512-nubTeRBI3wsmYGemlg9PsbhunTSJSYUlq8VjzIQkbowCSPSd1bqzVeUU0qEOXsGtgRiFfBzXkkxFknZtBOAx/Q==,
            }
        peerDependencies:
            typescript: ">=5.0.4"
        peerDependenciesMeta:
            typescript:
                optional: true

    viem@2.17.11:
        resolution:
            {
                integrity: sha512-4dqMQyLVx0dWzuzVNPKzru6qrzHc4opD1WxeL/+NEtQaHcVGfE6f2uAqfoo0k0wwzWgLXbYLkODZ3s/3GDFXYA==,
            }
        peerDependencies:
            typescript: ">=5.0.4"
        peerDependenciesMeta:
            typescript:
                optional: true

    viem@2.21.8:
        resolution:
            {
                integrity: sha512-j85Z8pfgcAA7HLtLOd7k7mdyw1ogUjyCxrmwyxzlcAPE8+u8O8GySUMgOxNW/n9mazO2R8XpZ+9nUoXgesAn/g==,
            }
        peerDependencies:
            typescript: ">=5.0.4"
        peerDependenciesMeta:
            typescript:
                optional: true

    vite-node@2.0.3:
        resolution:
            {
                integrity: sha512-14jzwMx7XTcMB+9BhGQyoEAmSl0eOr3nrnn+Z12WNERtOvLN+d2scbRUvyni05rT3997Bg+rZb47NyP4IQPKXg==,
            }
        engines: { node: ^18.0.0 || >=20.0.0 }
        hasBin: true

    vite@5.4.2:
        resolution:
            {
                integrity: sha512-dDrQTRHp5C1fTFzcSaMxjk6vdpKvT+2/mIdE07Gw2ykehT49O0z/VHS3zZ8iV/Gh8BJJKHWOe5RjaNrW5xf/GA==,
            }
        engines: { node: ^18.0.0 || >=20.0.0 }
        hasBin: true
        peerDependencies:
            "@types/node": ^18.0.0 || >=20.0.0
            less: "*"
            lightningcss: ^1.21.0
            sass: "*"
            sass-embedded: "*"
            stylus: "*"
            sugarss: "*"
            terser: ^5.4.0
        peerDependenciesMeta:
            "@types/node":
                optional: true
            less:
                optional: true
            lightningcss:
                optional: true
            sass:
                optional: true
            sass-embedded:
                optional: true
            stylus:
                optional: true
            sugarss:
                optional: true
            terser:
                optional: true

    vitest@2.0.3:
        resolution:
            {
                integrity: sha512-o3HRvU93q6qZK4rI2JrhKyZMMuxg/JRt30E6qeQs6ueaiz5hr1cPj+Sk2kATgQzMMqsa2DiNI0TIK++1ULx8Jw==,
            }
        engines: { node: ^18.0.0 || >=20.0.0 }
        hasBin: true
        peerDependencies:
            "@edge-runtime/vm": "*"
            "@types/node": ^18.0.0 || >=20.0.0
            "@vitest/browser": 2.0.3
            "@vitest/ui": 2.0.3
            happy-dom: "*"
            jsdom: "*"
        peerDependenciesMeta:
            "@edge-runtime/vm":
                optional: true
            "@types/node":
                optional: true
            "@vitest/browser":
                optional: true
            "@vitest/ui":
                optional: true
            happy-dom:
                optional: true
            jsdom:
                optional: true

    webauthn-p256@0.0.5:
        resolution:
            {
                integrity: sha512-drMGNWKdaixZNobeORVIqq7k5DsRC9FnG201K2QjeOoQLmtSDaSsVZdkg6n5jUALJKcAG++zBPJXmv6hy0nWFg==,
            }

    which@2.0.2:
        resolution:
            {
                integrity: sha512-BLI3Tl1TW3Pvl70l3yq3Y64i+awpwXqsGBYWkkqMtnbXgrMD+yj7rhW0kuEDxzJaYXGjEW5ogapKNMEKNMjibA==,
            }
        engines: { node: ">= 8" }
        hasBin: true

    why-is-node-running@2.3.0:
        resolution:
            {
                integrity: sha512-hUrmaWBdVDcxvYqnyh09zunKzROWjbZTiNy8dBEjkS7ehEDQibXJ7XvlmtbwuTclUiIyN+CyXQD4Vmko8fNm8w==,
            }
        engines: { node: ">=8" }
        hasBin: true

    winston-transport@4.7.1:
        resolution:
            {
                integrity: sha512-wQCXXVgfv/wUPOfb2x0ruxzwkcZfxcktz6JIMUaPLmcNhO4bZTwA/WtDWK74xV3F2dKu8YadrFv0qhwYjVEwhA==,
            }
        engines: { node: ">= 12.0.0" }

    winston@3.13.1:
        resolution:
            {
                integrity: sha512-SvZit7VFNvXRzbqGHsv5KSmgbEYR5EiQfDAL9gxYkRqa934Hnk++zze0wANKtMHcy/gI4W/3xmSDwlhf865WGw==,
            }
        engines: { node: ">= 12.0.0" }

    word-wrap@1.2.5:
        resolution:
            {
                integrity: sha512-BN22B5eaMMI9UMtjrGd5g5eCYPpCPDUy0FJXbYsaT5zYxjFOckS53SQDE3pWkVoWpHXVb3BrYcEN4Twa55B5cA==,
            }
        engines: { node: ">=0.10.0" }

    wrap-ansi@7.0.0:
        resolution:
            {
                integrity: sha512-YVGIj2kamLSTxw6NsZjoBxfSwsn0ycdesmc4p+Q21c5zPuZ1pl+NfxVdxPtdHvmNVOQ6XSYG4AUtyt/Fi7D16Q==,
            }
        engines: { node: ">=10" }

    wrap-ansi@8.1.0:
        resolution:
            {
                integrity: sha512-si7QWI6zUMq56bESFvagtmzMdGOtoxfR+Sez11Mobfc7tm+VkUckk9bW2UeffTGVUbOksxmSw0AA2gs8g71NCQ==,
            }
        engines: { node: ">=12" }

    wrap-ansi@9.0.0:
        resolution:
            {
                integrity: sha512-G8ura3S+3Z2G+mkgNRq8dqaFZAuxfsxpBB8OCTGRTCtp+l/v9nbFNmCUP1BZMts3G1142MsZfn6eeUKrr4PD1Q==,
            }
        engines: { node: ">=18" }

    wrappy@1.0.2:
        resolution:
            {
                integrity: sha512-l4Sp/DRseor9wL6EvV2+TuQn63dMkPjZ/sp9XkghTEbV9KlPS1xUsZ3u7/IQO4wxtcFB4bgpQPRcR3QCvezPcQ==,
            }

    ws@8.17.1:
        resolution:
            {
                integrity: sha512-6XQFvXTkbfUOZOKKILFG1PDK2NDQs4azKQl26T0YS5CxqWLgXajbPZ+h4gZekJyRqFU8pvnbAbbs/3TgRPy+GQ==,
            }
        engines: { node: ">=10.0.0" }
        peerDependencies:
            bufferutil: ^4.0.1
            utf-8-validate: ">=5.0.2"
        peerDependenciesMeta:
            bufferutil:
                optional: true
            utf-8-validate:
                optional: true

    y18n@5.0.8:
        resolution:
            {
                integrity: sha512-0pfFzegeDWJHJIAmTLRP2DwHjdF5s7jo9tuztdQxAhINCdvS+3nGINqPd00AphqJR/0LhANUS6/+7SCb98YOfA==,
            }
        engines: { node: ">=10" }

    yallist@3.1.1:
        resolution:
            {
                integrity: sha512-a4UGQaWPH59mOXUYnAG2ewncQS4i4F43Tv3JoAM+s2VDAmS9NsK8GpDMLrCHPksFT7h3K6TOoUNn2pb7RoXx4g==,
            }

    yaml@2.4.5:
        resolution:
            {
                integrity: sha512-aBx2bnqDzVOyNKfsysjA2ms5ZlnjSAW2eG3/L5G/CSujfjLJTJsEw1bGw8kCf04KodQWk1pxlGnZ56CRxiawmg==,
            }
        engines: { node: ">= 14" }
        hasBin: true

    yaml@2.5.1:
        resolution:
            {
                integrity: sha512-bLQOjaX/ADgQ20isPJRvF0iRUHIxVhYvr53Of7wGcWlO2jvtUlH5m87DsmulFVxRpNLOnI4tB6p/oh8D7kpn9Q==,
            }
        engines: { node: ">= 14" }
        hasBin: true

    yargs-parser@21.1.1:
        resolution:
            {
                integrity: sha512-tVpsJW7DdjecAiFpbIB1e3qxIQsE6NoPc5/eTdrbbIC4h0LVsWhnoa3g+m2HclBIujHzsxZ4VJVA+GUuc2/LBw==,
            }
        engines: { node: ">=12" }

    yargs@17.7.2:
        resolution:
            {
                integrity: sha512-7dSzzRQ++CKnNI/krKnYRV7JKKPUXMEh61soaHKg9mrWEhzFWhFnxPxGl+69cD1Ou63C13NUPCnmIcrvqCuM6w==,
            }
        engines: { node: ">=12" }

    yn@3.1.1:
        resolution:
            {
                integrity: sha512-Ux4ygGWsu2c7isFWe8Yu1YluJmqVhxqK2cLXNQA5AcC3QfbGNpM7fu0Y8b/z16pXLnFxZYvWhd3fhBY9DLmC6Q==,
            }
        engines: { node: ">=6" }

    yocto-queue@0.1.0:
        resolution:
            {
                integrity: sha512-rVksvsnNCdJ/ohGc6xgPwyN8eheCxsiLM8mxuE/t/mOVqJewPuO1miLpTHQiRgTKCLexL4MeAFVagts7HmNZ2Q==,
            }
        engines: { node: ">=10" }

    yocto-queue@1.1.1:
        resolution:
            {
                integrity: sha512-b4JR1PFR10y1mKjhHY9LaGo6tmrgjit7hxVIeAmyMw3jegXR4dhYqLaQF5zMXZxY7tLpMyJeLjr1C4rLmkVe8g==,
            }
        engines: { node: ">=12.20" }

    zod@3.23.8:
        resolution:
            {
                integrity: sha512-XBx9AXhXktjUqnepgTiE5flcKIYWi/rme0Eaj+5Y0lftuGBq+jyRu/md4WnuxqgP1ubdpNCsYEYPxrzVHD8d6g==,
            }

snapshots:
    "@adraffy/ens-normalize@1.10.0": {}

    "@ampproject/remapping@2.3.0":
        dependencies:
            "@jridgewell/gen-mapping": 0.3.5
            "@jridgewell/trace-mapping": 0.3.25

    "@babel/code-frame@7.24.7":
        dependencies:
            "@babel/highlight": 7.24.7
            picocolors: 1.0.1

    "@babel/compat-data@7.25.4": {}

    "@babel/core@7.25.2":
        dependencies:
            "@ampproject/remapping": 2.3.0
            "@babel/code-frame": 7.24.7
            "@babel/generator": 7.25.6
            "@babel/helper-compilation-targets": 7.25.2
            "@babel/helper-module-transforms": 7.25.2(@babel/core@7.25.2)
            "@babel/helpers": 7.25.6
            "@babel/parser": 7.25.6
            "@babel/template": 7.25.0
            "@babel/traverse": 7.25.6
            "@babel/types": 7.25.6
            convert-source-map: 2.0.0
            debug: 4.3.6
            gensync: 1.0.0-beta.2
            json5: 2.2.3
            semver: 6.3.1
        transitivePeerDependencies:
            - supports-color

    "@babel/generator@7.25.6":
        dependencies:
            "@babel/types": 7.25.6
            "@jridgewell/gen-mapping": 0.3.5
            "@jridgewell/trace-mapping": 0.3.25
            jsesc: 2.5.2

    "@babel/helper-compilation-targets@7.25.2":
        dependencies:
            "@babel/compat-data": 7.25.4
            "@babel/helper-validator-option": 7.24.8
            browserslist: 4.23.3
            lru-cache: 5.1.1
            semver: 6.3.1

    "@babel/helper-module-imports@7.24.7":
        dependencies:
            "@babel/traverse": 7.25.6
            "@babel/types": 7.25.6
        transitivePeerDependencies:
            - supports-color

    "@babel/helper-module-transforms@7.25.2(@babel/core@7.25.2)":
        dependencies:
            "@babel/core": 7.25.2
            "@babel/helper-module-imports": 7.24.7
            "@babel/helper-simple-access": 7.24.7
            "@babel/helper-validator-identifier": 7.24.7
            "@babel/traverse": 7.25.6
        transitivePeerDependencies:
            - supports-color

    "@babel/helper-simple-access@7.24.7":
        dependencies:
            "@babel/traverse": 7.25.6
            "@babel/types": 7.25.6
        transitivePeerDependencies:
            - supports-color

    "@babel/helper-string-parser@7.24.8": {}

    "@babel/helper-validator-identifier@7.24.7": {}

    "@babel/helper-validator-option@7.24.8": {}

    "@babel/helpers@7.25.6":
        dependencies:
            "@babel/template": 7.25.0
            "@babel/types": 7.25.6

    "@babel/highlight@7.24.7":
        dependencies:
            "@babel/helper-validator-identifier": 7.24.7
            chalk: 2.4.2
            js-tokens: 4.0.0
            picocolors: 1.0.1

    "@babel/parser@7.25.6":
        dependencies:
            "@babel/types": 7.25.6

    "@babel/template@7.25.0":
        dependencies:
            "@babel/code-frame": 7.24.7
            "@babel/parser": 7.25.6
            "@babel/types": 7.25.6

    "@babel/traverse@7.25.6":
        dependencies:
            "@babel/code-frame": 7.24.7
            "@babel/generator": 7.25.6
            "@babel/parser": 7.25.6
            "@babel/template": 7.25.0
            "@babel/types": 7.25.6
            debug: 4.3.6
            globals: 11.12.0
        transitivePeerDependencies:
            - supports-color

    "@babel/types@7.25.6":
        dependencies:
            "@babel/helper-string-parser": 7.24.8
            "@babel/helper-validator-identifier": 7.24.7
            to-fast-properties: 2.0.0

    "@bcoe/v8-coverage@0.2.3": {}

    "@colors/colors@1.6.0": {}

    "@commitlint/cli@19.3.0(@types/node@20.14.12)(typescript@5.5.3)":
        dependencies:
            "@commitlint/format": 19.3.0
            "@commitlint/lint": 19.4.1
            "@commitlint/load": 19.4.0(@types/node@20.14.12)(typescript@5.5.3)
            "@commitlint/read": 19.4.0
            "@commitlint/types": 19.0.3
            execa: 8.0.1
            yargs: 17.7.2
        transitivePeerDependencies:
            - "@types/node"
            - typescript

    "@commitlint/config-conventional@19.2.2":
        dependencies:
            "@commitlint/types": 19.0.3
            conventional-changelog-conventionalcommits: 7.0.2

    "@commitlint/config-validator@19.0.3":
        dependencies:
            "@commitlint/types": 19.0.3
            ajv: 8.17.1

    "@commitlint/ensure@19.0.3":
        dependencies:
            "@commitlint/types": 19.0.3
            lodash.camelcase: 4.3.0
            lodash.kebabcase: 4.1.1
            lodash.snakecase: 4.1.1
            lodash.startcase: 4.4.0
            lodash.upperfirst: 4.3.1

    "@commitlint/execute-rule@19.0.0": {}

    "@commitlint/format@19.3.0":
        dependencies:
            "@commitlint/types": 19.0.3
            chalk: 5.3.0

    "@commitlint/is-ignored@19.2.2":
        dependencies:
            "@commitlint/types": 19.0.3
            semver: 7.6.3

    "@commitlint/lint@19.4.1":
        dependencies:
            "@commitlint/is-ignored": 19.2.2
            "@commitlint/parse": 19.0.3
            "@commitlint/rules": 19.4.1
            "@commitlint/types": 19.0.3

    "@commitlint/load@19.4.0(@types/node@20.14.12)(typescript@5.5.3)":
        dependencies:
            "@commitlint/config-validator": 19.0.3
            "@commitlint/execute-rule": 19.0.0
            "@commitlint/resolve-extends": 19.1.0
            "@commitlint/types": 19.0.3
            chalk: 5.3.0
            cosmiconfig: 9.0.0(typescript@5.5.3)
            cosmiconfig-typescript-loader: 5.0.0(@types/node@20.14.12)(cosmiconfig@9.0.0(typescript@5.5.3))(typescript@5.5.3)
            lodash.isplainobject: 4.0.6
            lodash.merge: 4.6.2
            lodash.uniq: 4.5.0
        transitivePeerDependencies:
            - "@types/node"
            - typescript

    "@commitlint/message@19.0.0": {}

    "@commitlint/parse@19.0.3":
        dependencies:
            "@commitlint/types": 19.0.3
            conventional-changelog-angular: 7.0.0
            conventional-commits-parser: 5.0.0

    "@commitlint/read@19.4.0":
        dependencies:
            "@commitlint/top-level": 19.0.0
            "@commitlint/types": 19.0.3
            execa: 8.0.1
            git-raw-commits: 4.0.0
            minimist: 1.2.8

    "@commitlint/resolve-extends@19.1.0":
        dependencies:
            "@commitlint/config-validator": 19.0.3
            "@commitlint/types": 19.0.3
            global-directory: 4.0.1
            import-meta-resolve: 4.1.0
            lodash.mergewith: 4.6.2
            resolve-from: 5.0.0

    "@commitlint/rules@19.4.1":
        dependencies:
            "@commitlint/ensure": 19.0.3
            "@commitlint/message": 19.0.0
            "@commitlint/to-lines": 19.0.0
            "@commitlint/types": 19.0.3
            execa: 8.0.1

    "@commitlint/to-lines@19.0.0": {}

    "@commitlint/top-level@19.0.0":
        dependencies:
            find-up: 7.0.0

    "@commitlint/types@19.0.3":
        dependencies:
            "@types/conventional-commits-parser": 5.0.0
            chalk: 5.3.0

    "@cspotcode/source-map-support@0.8.1":
        dependencies:
            "@jridgewell/trace-mapping": 0.3.9

    "@dabh/diagnostics@2.0.3":
        dependencies:
            colorspace: 1.1.4
            enabled: 2.0.0
            kuler: 2.0.0

    "@defi-wonderland/prophet-core@0.0.0-2e39539b": {}

    "@defi-wonderland/prophet-core@0.0.0-5e1cf557": {}

    "@defi-wonderland/prophet-modules@0.0.0-e52f8cce":
        dependencies:
            "@defi-wonderland/prophet-core": 0.0.0-2e39539b
            "@openzeppelin/contracts": 4.9.5
            solmate: https://codeload.github.com/transmissions11/solmate/tar.gz/bfc9c25865a274a7827fea5abf6e4fb64fc64e6c

    "@discordjs/builders@1.9.0":
        dependencies:
            "@discordjs/formatters": 0.5.0
            "@discordjs/util": 1.1.1
            "@sapphire/shapeshift": 4.0.0
            discord-api-types: 0.37.97
            fast-deep-equal: 3.1.3
            ts-mixer: 6.0.4
            tslib: 2.7.0

    "@discordjs/collection@1.5.3": {}

    "@discordjs/collection@2.1.1": {}

    "@discordjs/formatters@0.5.0":
        dependencies:
            discord-api-types: 0.37.97

    "@discordjs/rest@2.4.0":
        dependencies:
            "@discordjs/collection": 2.1.1
            "@discordjs/util": 1.1.1
            "@sapphire/async-queue": 1.5.3
            "@sapphire/snowflake": 3.5.3
            "@vladfrangu/async_event_emitter": 2.4.6
            discord-api-types: 0.37.97
            magic-bytes.js: 1.10.0
            tslib: 2.7.0
            undici: 6.19.8

    "@discordjs/util@1.1.1": {}

    "@discordjs/ws@1.1.1":
        dependencies:
            "@discordjs/collection": 2.1.1
            "@discordjs/rest": 2.4.0
            "@discordjs/util": 1.1.1
            "@sapphire/async-queue": 1.5.3
            "@types/ws": 8.5.12
            "@vladfrangu/async_event_emitter": 2.4.6
            discord-api-types: 0.37.83
            tslib: 2.7.0
            ws: 8.17.1
        transitivePeerDependencies:
            - bufferutil
            - utf-8-validate

    "@esbuild/aix-ppc64@0.21.5":
        optional: true

    "@esbuild/android-arm64@0.21.5":
        optional: true

    "@esbuild/android-arm@0.21.5":
        optional: true

    "@esbuild/android-x64@0.21.5":
        optional: true

    "@esbuild/darwin-arm64@0.21.5":
        optional: true

    "@esbuild/darwin-x64@0.21.5":
        optional: true

    "@esbuild/freebsd-arm64@0.21.5":
        optional: true

    "@esbuild/freebsd-x64@0.21.5":
        optional: true

    "@esbuild/linux-arm64@0.21.5":
        optional: true

    "@esbuild/linux-arm@0.21.5":
        optional: true

    "@esbuild/linux-ia32@0.21.5":
        optional: true

    "@esbuild/linux-loong64@0.21.5":
        optional: true

    "@esbuild/linux-mips64el@0.21.5":
        optional: true

    "@esbuild/linux-ppc64@0.21.5":
        optional: true

    "@esbuild/linux-riscv64@0.21.5":
        optional: true

    "@esbuild/linux-s390x@0.21.5":
        optional: true

    "@esbuild/linux-x64@0.21.5":
        optional: true

    "@esbuild/netbsd-x64@0.21.5":
        optional: true

    "@esbuild/openbsd-x64@0.21.5":
        optional: true

    "@esbuild/sunos-x64@0.21.5":
        optional: true

    "@esbuild/win32-arm64@0.21.5":
        optional: true

    "@esbuild/win32-ia32@0.21.5":
        optional: true

    "@esbuild/win32-x64@0.21.5":
        optional: true

    "@eslint-community/eslint-utils@4.4.0(eslint@8.57.0)":
        dependencies:
            eslint: 8.57.0
            eslint-visitor-keys: 3.4.3

    "@eslint-community/regexpp@4.11.0": {}

    "@eslint/eslintrc@2.1.4":
        dependencies:
            ajv: 6.12.6
            debug: 4.3.6
            espree: 9.6.1
            globals: 13.24.0
            ignore: 5.3.2
            import-fresh: 3.3.0
            js-yaml: 4.1.0
            minimatch: 3.1.2
            strip-json-comments: 3.1.1
        transitivePeerDependencies:
            - supports-color

    "@eslint/js@8.57.0": {}

    "@humanwhocodes/config-array@0.11.14":
        dependencies:
            "@humanwhocodes/object-schema": 2.0.3
            debug: 4.3.6
            minimatch: 3.1.2
        transitivePeerDependencies:
            - supports-color

    "@humanwhocodes/module-importer@1.0.1": {}

    "@humanwhocodes/object-schema@2.0.3": {}

    "@ianvs/prettier-plugin-sort-imports@4.3.1(prettier@3.3.3)":
        dependencies:
            "@babel/core": 7.25.2
            "@babel/generator": 7.25.6
            "@babel/parser": 7.25.6
            "@babel/traverse": 7.25.6
            "@babel/types": 7.25.6
            prettier: 3.3.3
            semver: 7.6.3
        transitivePeerDependencies:
            - supports-color

    "@isaacs/cliui@8.0.2":
        dependencies:
            string-width: 5.1.2
            string-width-cjs: string-width@4.2.3
            strip-ansi: 7.1.0
            strip-ansi-cjs: strip-ansi@6.0.1
            wrap-ansi: 8.1.0
            wrap-ansi-cjs: wrap-ansi@7.0.0

    "@istanbuljs/schema@0.1.3": {}

    "@jridgewell/gen-mapping@0.3.5":
        dependencies:
            "@jridgewell/set-array": 1.2.1
            "@jridgewell/sourcemap-codec": 1.5.0
            "@jridgewell/trace-mapping": 0.3.25

    "@jridgewell/resolve-uri@3.1.2": {}

    "@jridgewell/set-array@1.2.1": {}

    "@jridgewell/sourcemap-codec@1.5.0": {}

    "@jridgewell/trace-mapping@0.3.25":
        dependencies:
            "@jridgewell/resolve-uri": 3.1.2
            "@jridgewell/sourcemap-codec": 1.5.0

    "@jridgewell/trace-mapping@0.3.9":
        dependencies:
            "@jridgewell/resolve-uri": 3.1.2
            "@jridgewell/sourcemap-codec": 1.5.0

    "@noble/curves@1.4.0":
        dependencies:
            "@noble/hashes": 1.4.0

    "@noble/hashes@1.4.0": {}

    "@noble/hashes@1.5.0": {}

    "@nodelib/fs.scandir@2.1.5":
        dependencies:
            "@nodelib/fs.stat": 2.0.5
            run-parallel: 1.2.0

    "@nodelib/fs.stat@2.0.5": {}

    "@nodelib/fs.walk@1.2.8":
        dependencies:
            "@nodelib/fs.scandir": 2.1.5
            fastq: 1.17.1

    "@openzeppelin/contracts@4.9.5": {}

    "@pkgjs/parseargs@0.11.0":
        optional: true

    "@pkgr/core@0.1.1": {}

    "@rollup/rollup-android-arm-eabi@4.21.2":
        optional: true

    "@rollup/rollup-android-arm64@4.21.2":
        optional: true

    "@rollup/rollup-darwin-arm64@4.21.2":
        optional: true

    "@rollup/rollup-darwin-x64@4.21.2":
        optional: true

    "@rollup/rollup-linux-arm-gnueabihf@4.21.2":
        optional: true

    "@rollup/rollup-linux-arm-musleabihf@4.21.2":
        optional: true

    "@rollup/rollup-linux-arm64-gnu@4.21.2":
        optional: true

    "@rollup/rollup-linux-arm64-musl@4.21.2":
        optional: true

    "@rollup/rollup-linux-powerpc64le-gnu@4.21.2":
        optional: true

    "@rollup/rollup-linux-riscv64-gnu@4.21.2":
        optional: true

    "@rollup/rollup-linux-s390x-gnu@4.21.2":
        optional: true

    "@rollup/rollup-linux-x64-gnu@4.21.2":
        optional: true

    "@rollup/rollup-linux-x64-musl@4.21.2":
        optional: true

    "@rollup/rollup-win32-arm64-msvc@4.21.2":
        optional: true

    "@rollup/rollup-win32-ia32-msvc@4.21.2":
        optional: true

    "@rollup/rollup-win32-x64-msvc@4.21.2":
        optional: true

    "@sapphire/async-queue@1.5.3": {}

    "@sapphire/shapeshift@4.0.0":
        dependencies:
            fast-deep-equal: 3.1.3
            lodash: 4.17.21

    "@sapphire/snowflake@3.5.3": {}

    "@scure/base@1.1.7": {}

    "@scure/base@1.1.8": {}

    "@scure/bip32@1.4.0":
        dependencies:
            "@noble/curves": 1.4.0
            "@noble/hashes": 1.4.0
            "@scure/base": 1.1.7

    "@scure/bip39@1.3.0":
        dependencies:
            "@noble/hashes": 1.4.0
            "@scure/base": 1.1.7

    "@scure/bip39@1.4.0":
        dependencies:
            "@noble/hashes": 1.5.0
            "@scure/base": 1.1.8

    "@tsconfig/node10@1.0.11": {}

    "@tsconfig/node12@1.0.11": {}

    "@tsconfig/node14@1.0.3": {}

    "@tsconfig/node16@1.0.4": {}

    "@types/conventional-commits-parser@5.0.0":
        dependencies:
            "@types/node": 20.14.12

    "@types/estree@1.0.5": {}

    "@types/jsonwebtoken@9.0.6":
        dependencies:
            "@types/node": 20.14.12

    "@types/node@20.14.12":
        dependencies:
            undici-types: 5.26.5

    "@types/triple-beam@1.3.5": {}

    "@types/ws@8.5.12":
        dependencies:
            "@types/node": 20.14.12

    "@typescript-eslint/eslint-plugin@7.16.1(@typescript-eslint/parser@7.16.1(eslint@8.57.0)(typescript@5.5.3))(eslint@8.57.0)(typescript@5.5.3)":
        dependencies:
            "@eslint-community/regexpp": 4.11.0
            "@typescript-eslint/parser": 7.16.1(eslint@8.57.0)(typescript@5.5.3)
            "@typescript-eslint/scope-manager": 7.16.1
            "@typescript-eslint/type-utils": 7.16.1(eslint@8.57.0)(typescript@5.5.3)
            "@typescript-eslint/utils": 7.16.1(eslint@8.57.0)(typescript@5.5.3)
            "@typescript-eslint/visitor-keys": 7.16.1
            eslint: 8.57.0
            graphemer: 1.4.0
            ignore: 5.3.2
            natural-compare: 1.4.0
            ts-api-utils: 1.3.0(typescript@5.5.3)
        optionalDependencies:
            typescript: 5.5.3
        transitivePeerDependencies:
            - supports-color

    "@typescript-eslint/parser@7.16.1(eslint@8.57.0)(typescript@5.5.3)":
        dependencies:
            "@typescript-eslint/scope-manager": 7.16.1
            "@typescript-eslint/types": 7.16.1
            "@typescript-eslint/typescript-estree": 7.16.1(typescript@5.5.3)
            "@typescript-eslint/visitor-keys": 7.16.1
            debug: 4.3.6
            eslint: 8.57.0
        optionalDependencies:
            typescript: 5.5.3
        transitivePeerDependencies:
            - supports-color

    "@typescript-eslint/scope-manager@7.16.1":
        dependencies:
            "@typescript-eslint/types": 7.16.1
            "@typescript-eslint/visitor-keys": 7.16.1

    "@typescript-eslint/type-utils@7.16.1(eslint@8.57.0)(typescript@5.5.3)":
        dependencies:
            "@typescript-eslint/typescript-estree": 7.16.1(typescript@5.5.3)
            "@typescript-eslint/utils": 7.16.1(eslint@8.57.0)(typescript@5.5.3)
            debug: 4.3.6
            eslint: 8.57.0
            ts-api-utils: 1.3.0(typescript@5.5.3)
        optionalDependencies:
            typescript: 5.5.3
        transitivePeerDependencies:
            - supports-color

    "@typescript-eslint/types@7.16.1": {}

    "@typescript-eslint/typescript-estree@7.16.1(typescript@5.5.3)":
        dependencies:
            "@typescript-eslint/types": 7.16.1
            "@typescript-eslint/visitor-keys": 7.16.1
            debug: 4.3.6
            globby: 11.1.0
            is-glob: 4.0.3
            minimatch: 9.0.5
            semver: 7.6.3
            ts-api-utils: 1.3.0(typescript@5.5.3)
        optionalDependencies:
            typescript: 5.5.3
        transitivePeerDependencies:
            - supports-color

    "@typescript-eslint/utils@7.16.1(eslint@8.57.0)(typescript@5.5.3)":
        dependencies:
            "@eslint-community/eslint-utils": 4.4.0(eslint@8.57.0)
            "@typescript-eslint/scope-manager": 7.16.1
            "@typescript-eslint/types": 7.16.1
            "@typescript-eslint/typescript-estree": 7.16.1(typescript@5.5.3)
            eslint: 8.57.0
        transitivePeerDependencies:
            - supports-color
            - typescript

    "@typescript-eslint/visitor-keys@7.16.1":
        dependencies:
            "@typescript-eslint/types": 7.16.1
            eslint-visitor-keys: 3.4.3

    "@ungap/structured-clone@1.2.0": {}

    "@vitest/coverage-v8@2.0.5(vitest@2.0.3(@types/node@20.14.12))":
        dependencies:
            "@ampproject/remapping": 2.3.0
            "@bcoe/v8-coverage": 0.2.3
            debug: 4.3.6
            istanbul-lib-coverage: 3.2.2
            istanbul-lib-report: 3.0.1
            istanbul-lib-source-maps: 5.0.6
            istanbul-reports: 3.1.7
            magic-string: 0.30.11
            magicast: 0.3.5
            std-env: 3.7.0
            test-exclude: 7.0.1
            tinyrainbow: 1.2.0
            vitest: 2.0.3(@types/node@20.14.12)
        transitivePeerDependencies:
            - supports-color

    "@vitest/expect@2.0.3":
        dependencies:
            "@vitest/spy": 2.0.3
            "@vitest/utils": 2.0.3
            chai: 5.1.1
            tinyrainbow: 1.2.0

    "@vitest/pretty-format@2.0.3":
        dependencies:
            tinyrainbow: 1.2.0

    "@vitest/pretty-format@2.0.5":
        dependencies:
            tinyrainbow: 1.2.0

    "@vitest/runner@2.0.3":
        dependencies:
            "@vitest/utils": 2.0.3
            pathe: 1.1.2

    "@vitest/snapshot@2.0.3":
        dependencies:
            "@vitest/pretty-format": 2.0.3
            magic-string: 0.30.11
            pathe: 1.1.2

    "@vitest/spy@2.0.3":
        dependencies:
            tinyspy: 3.0.0

    "@vitest/utils@2.0.3":
        dependencies:
            "@vitest/pretty-format": 2.0.3
            estree-walker: 3.0.3
            loupe: 3.1.1
            tinyrainbow: 1.2.0

    "@vladfrangu/async_event_emitter@2.4.6": {}

    JSONStream@1.3.5:
        dependencies:
            jsonparse: 1.3.1
            through: 2.3.8

    abitype@1.0.5(typescript@5.5.3)(zod@3.23.8):
        optionalDependencies:
            typescript: 5.5.3
            zod: 3.23.8

    acorn-jsx@5.3.2(acorn@8.12.1):
        dependencies:
            acorn: 8.12.1

    acorn-walk@8.3.3:
        dependencies:
            acorn: 8.12.1

    acorn@8.12.1: {}

    ajv@6.12.6:
        dependencies:
            fast-deep-equal: 3.1.3
            fast-json-stable-stringify: 2.1.0
            json-schema-traverse: 0.4.1
            uri-js: 4.4.1

    ajv@8.17.1:
        dependencies:
            fast-deep-equal: 3.1.3
            fast-uri: 3.0.1
            json-schema-traverse: 1.0.0
            require-from-string: 2.0.2

    ansi-escapes@7.0.0:
        dependencies:
            environment: 1.1.0

    ansi-regex@5.0.1: {}

    ansi-regex@6.0.1: {}

    ansi-styles@3.2.1:
        dependencies:
            color-convert: 1.9.3

    ansi-styles@4.3.0:
        dependencies:
            color-convert: 2.0.1

    ansi-styles@6.2.1: {}

    arg@4.1.3: {}

    argparse@2.0.1: {}

    array-ify@1.0.0: {}

    array-union@2.1.0: {}

    assertion-error@2.0.1: {}

    async-mutex@0.5.0:
        dependencies:
            tslib: 2.7.0

    async@3.2.6: {}

    asynckit@0.4.0: {}

    axios-mock-adapter@2.0.0(axios@1.7.7):
        dependencies:
            axios: 1.7.7
            fast-deep-equal: 3.1.3
            is-buffer: 2.0.5

    axios@1.7.7:
        dependencies:
            follow-redirects: 1.15.9
            form-data: 4.0.0
            proxy-from-env: 1.1.0
        transitivePeerDependencies:
            - debug

    balanced-match@1.0.2: {}

    brace-expansion@1.1.11:
        dependencies:
            balanced-match: 1.0.2
            concat-map: 0.0.1

    brace-expansion@2.0.1:
        dependencies:
            balanced-match: 1.0.2

    braces@3.0.3:
        dependencies:
            fill-range: 7.1.1

    browserslist@4.23.3:
        dependencies:
            caniuse-lite: 1.0.30001655
            electron-to-chromium: 1.5.13
            node-releases: 2.0.18
            update-browserslist-db: 1.1.0(browserslist@4.23.3)

    buffer-equal-constant-time@1.0.1: {}

    cac@6.7.14: {}

    callsites@3.1.0: {}

    caniuse-lite@1.0.30001655: {}

    chai@5.1.1:
        dependencies:
            assertion-error: 2.0.1
            check-error: 2.1.1
            deep-eql: 5.0.2
            loupe: 3.1.1
            pathval: 2.0.0

    chalk@2.4.2:
        dependencies:
            ansi-styles: 3.2.1
            escape-string-regexp: 1.0.5
            supports-color: 5.5.0

    chalk@4.1.2:
        dependencies:
            ansi-styles: 4.3.0
            supports-color: 7.2.0

    chalk@5.3.0: {}

    check-error@2.1.1: {}

    cli-cursor@5.0.0:
        dependencies:
            restore-cursor: 5.1.0

    cli-truncate@4.0.0:
        dependencies:
            slice-ansi: 5.0.0
            string-width: 7.2.0

    cliui@8.0.1:
        dependencies:
            string-width: 4.2.3
            strip-ansi: 6.0.1
            wrap-ansi: 7.0.0

    color-convert@1.9.3:
        dependencies:
            color-name: 1.1.3

    color-convert@2.0.1:
        dependencies:
            color-name: 1.1.4

    color-name@1.1.3: {}

    color-name@1.1.4: {}

    color-string@1.9.1:
        dependencies:
            color-name: 1.1.4
            simple-swizzle: 0.2.2

    color@3.2.1:
        dependencies:
            color-convert: 1.9.3
            color-string: 1.9.1

    colorette@2.0.20: {}

    colorspace@1.1.4:
        dependencies:
            color: 3.2.1
            text-hex: 1.0.0

    combined-stream@1.0.8:
        dependencies:
            delayed-stream: 1.0.0

    commander@12.1.0: {}

    compare-func@2.0.0:
        dependencies:
            array-ify: 1.0.0
            dot-prop: 5.3.0

    concat-map@0.0.1: {}

    conventional-changelog-angular@7.0.0:
        dependencies:
            compare-func: 2.0.0

    conventional-changelog-conventionalcommits@7.0.2:
        dependencies:
            compare-func: 2.0.0

    conventional-commits-parser@5.0.0:
        dependencies:
            JSONStream: 1.3.5
            is-text-path: 2.0.0
            meow: 12.1.1
            split2: 4.2.0

    convert-source-map@2.0.0: {}

    cosmiconfig-typescript-loader@5.0.0(@types/node@20.14.12)(cosmiconfig@9.0.0(typescript@5.5.3))(typescript@5.5.3):
        dependencies:
            "@types/node": 20.14.12
            cosmiconfig: 9.0.0(typescript@5.5.3)
            jiti: 1.21.6
            typescript: 5.5.3

    cosmiconfig@9.0.0(typescript@5.5.3):
        dependencies:
            env-paths: 2.2.1
            import-fresh: 3.3.0
            js-yaml: 4.1.0
            parse-json: 5.2.0
        optionalDependencies:
            typescript: 5.5.3

    create-require@1.1.1: {}

    cross-spawn@7.0.3:
        dependencies:
            path-key: 3.1.1
            shebang-command: 2.0.0
            which: 2.0.2

    dargs@8.1.0: {}

    debug@4.3.6:
        dependencies:
            ms: 2.1.2

    deep-eql@5.0.2: {}

    deep-is@0.1.4: {}

    delayed-stream@1.0.0: {}

    diff@4.0.2: {}

    dir-glob@3.0.1:
        dependencies:
            path-type: 4.0.0

    discord-api-types@0.37.83: {}

    discord-api-types@0.37.97: {}

    discord.js@14.16.2:
        dependencies:
            "@discordjs/builders": 1.9.0
            "@discordjs/collection": 1.5.3
            "@discordjs/formatters": 0.5.0
            "@discordjs/rest": 2.4.0
            "@discordjs/util": 1.1.1
            "@discordjs/ws": 1.1.1
            "@sapphire/snowflake": 3.5.3
            discord-api-types: 0.37.97
            fast-deep-equal: 3.1.3
            lodash.snakecase: 4.1.1
            tslib: 2.7.0
            undici: 6.19.8
        transitivePeerDependencies:
            - bufferutil
            - utf-8-validate

    doctrine@3.0.0:
        dependencies:
            esutils: 2.0.3

    dot-prop@5.3.0:
        dependencies:
            is-obj: 2.0.0

    dotenv@16.4.5: {}

    eastasianwidth@0.2.0: {}

    ecdsa-sig-formatter@1.0.11:
        dependencies:
            safe-buffer: 5.2.1

    electron-to-chromium@1.5.13: {}

    emoji-regex@10.4.0: {}

    emoji-regex@8.0.0: {}

    emoji-regex@9.2.2: {}

    enabled@2.0.0: {}

    env-paths@2.2.1: {}

    environment@1.1.0: {}

    error-ex@1.3.2:
        dependencies:
            is-arrayish: 0.2.1

    esbuild@0.21.5:
        optionalDependencies:
            "@esbuild/aix-ppc64": 0.21.5
            "@esbuild/android-arm": 0.21.5
            "@esbuild/android-arm64": 0.21.5
            "@esbuild/android-x64": 0.21.5
            "@esbuild/darwin-arm64": 0.21.5
            "@esbuild/darwin-x64": 0.21.5
            "@esbuild/freebsd-arm64": 0.21.5
            "@esbuild/freebsd-x64": 0.21.5
            "@esbuild/linux-arm": 0.21.5
            "@esbuild/linux-arm64": 0.21.5
            "@esbuild/linux-ia32": 0.21.5
            "@esbuild/linux-loong64": 0.21.5
            "@esbuild/linux-mips64el": 0.21.5
            "@esbuild/linux-ppc64": 0.21.5
            "@esbuild/linux-riscv64": 0.21.5
            "@esbuild/linux-s390x": 0.21.5
            "@esbuild/linux-x64": 0.21.5
            "@esbuild/netbsd-x64": 0.21.5
            "@esbuild/openbsd-x64": 0.21.5
            "@esbuild/sunos-x64": 0.21.5
            "@esbuild/win32-arm64": 0.21.5
            "@esbuild/win32-ia32": 0.21.5
            "@esbuild/win32-x64": 0.21.5

    escalade@3.2.0: {}

    escape-string-regexp@1.0.5: {}

    escape-string-regexp@4.0.0: {}

    eslint-config-prettier@9.1.0(eslint@8.57.0):
        dependencies:
            eslint: 8.57.0

    eslint-plugin-prettier@5.2.1(eslint-config-prettier@9.1.0(eslint@8.57.0))(eslint@8.57.0)(prettier@3.3.3):
        dependencies:
            eslint: 8.57.0
            prettier: 3.3.3
            prettier-linter-helpers: 1.0.0
            synckit: 0.9.1
        optionalDependencies:
            eslint-config-prettier: 9.1.0(eslint@8.57.0)

    eslint-scope@7.2.2:
        dependencies:
            esrecurse: 4.3.0
            estraverse: 5.3.0

    eslint-visitor-keys@3.4.3: {}

    eslint@8.57.0:
        dependencies:
            "@eslint-community/eslint-utils": 4.4.0(eslint@8.57.0)
            "@eslint-community/regexpp": 4.11.0
            "@eslint/eslintrc": 2.1.4
            "@eslint/js": 8.57.0
            "@humanwhocodes/config-array": 0.11.14
            "@humanwhocodes/module-importer": 1.0.1
            "@nodelib/fs.walk": 1.2.8
            "@ungap/structured-clone": 1.2.0
            ajv: 6.12.6
            chalk: 4.1.2
            cross-spawn: 7.0.3
            debug: 4.3.6
            doctrine: 3.0.0
            escape-string-regexp: 4.0.0
            eslint-scope: 7.2.2
            eslint-visitor-keys: 3.4.3
            espree: 9.6.1
            esquery: 1.6.0
            esutils: 2.0.3
            fast-deep-equal: 3.1.3
            file-entry-cache: 6.0.1
            find-up: 5.0.0
            glob-parent: 6.0.2
            globals: 13.24.0
            graphemer: 1.4.0
            ignore: 5.3.2
            imurmurhash: 0.1.4
            is-glob: 4.0.3
            is-path-inside: 3.0.3
            js-yaml: 4.1.0
            json-stable-stringify-without-jsonify: 1.0.1
            levn: 0.4.1
            lodash.merge: 4.6.2
            minimatch: 3.1.2
            natural-compare: 1.4.0
            optionator: 0.9.4
            strip-ansi: 6.0.1
            text-table: 0.2.0
        transitivePeerDependencies:
            - supports-color

    espree@9.6.1:
        dependencies:
            acorn: 8.12.1
            acorn-jsx: 5.3.2(acorn@8.12.1)
            eslint-visitor-keys: 3.4.3

    esquery@1.6.0:
        dependencies:
            estraverse: 5.3.0

    esrecurse@4.3.0:
        dependencies:
            estraverse: 5.3.0

    estraverse@5.3.0: {}

    estree-walker@3.0.3:
        dependencies:
            "@types/estree": 1.0.5

    esutils@2.0.3: {}

    eventemitter3@5.0.1: {}

    execa@8.0.1:
        dependencies:
            cross-spawn: 7.0.3
            get-stream: 8.0.1
            human-signals: 5.0.0
            is-stream: 3.0.0
            merge-stream: 2.0.0
            npm-run-path: 5.3.0
            onetime: 6.0.0
            signal-exit: 4.1.0
            strip-final-newline: 3.0.0

    fast-deep-equal@3.1.3: {}

    fast-diff@1.3.0: {}

    fast-glob@3.3.2:
        dependencies:
            "@nodelib/fs.stat": 2.0.5
            "@nodelib/fs.walk": 1.2.8
            glob-parent: 5.1.2
            merge2: 1.4.1
            micromatch: 4.0.8

    fast-json-stable-stringify@2.1.0: {}

    fast-levenshtein@2.0.6: {}

    fast-uri@3.0.1: {}

    fastq@1.17.1:
        dependencies:
            reusify: 1.0.4

    fecha@4.2.3: {}

    file-entry-cache@6.0.1:
        dependencies:
            flat-cache: 3.2.0

    fill-range@7.1.1:
        dependencies:
            to-regex-range: 5.0.1

    find-up@5.0.0:
        dependencies:
            locate-path: 6.0.0
            path-exists: 4.0.0

    find-up@7.0.0:
        dependencies:
            locate-path: 7.2.0
            path-exists: 5.0.0
            unicorn-magic: 0.1.0

    flat-cache@3.2.0:
        dependencies:
            flatted: 3.3.1
            keyv: 4.5.4
            rimraf: 3.0.2

    flatted@3.3.1: {}

    fn.name@1.1.0: {}

    follow-redirects@1.15.9: {}

    foreground-child@3.3.0:
        dependencies:
            cross-spawn: 7.0.3
            signal-exit: 4.1.0

    form-data@4.0.0:
        dependencies:
            asynckit: 0.4.0
            combined-stream: 1.0.8
            mime-types: 2.1.35

    fs.realpath@1.0.0: {}

    fsevents@2.3.3:
        optional: true

    gensync@1.0.0-beta.2: {}

    get-caller-file@2.0.5: {}

    get-east-asian-width@1.2.0: {}

    get-func-name@2.0.2: {}

    get-stream@8.0.1: {}

    git-raw-commits@4.0.0:
        dependencies:
            dargs: 8.1.0
            meow: 12.1.1
            split2: 4.2.0

    glob-parent@5.1.2:
        dependencies:
            is-glob: 4.0.3

    glob-parent@6.0.2:
        dependencies:
            is-glob: 4.0.3

    glob@10.4.5:
        dependencies:
            foreground-child: 3.3.0
            jackspeak: 3.4.3
            minimatch: 9.0.5
            minipass: 7.1.2
            package-json-from-dist: 1.0.0
            path-scurry: 1.11.1

    glob@7.2.3:
        dependencies:
            fs.realpath: 1.0.0
            inflight: 1.0.6
            inherits: 2.0.4
            minimatch: 3.1.2
            once: 1.4.0
            path-is-absolute: 1.0.1

    global-directory@4.0.1:
        dependencies:
            ini: 4.1.1

    globals@11.12.0: {}

    globals@13.24.0:
        dependencies:
            type-fest: 0.20.2

    globby@11.1.0:
        dependencies:
            array-union: 2.1.0
            dir-glob: 3.0.1
            fast-glob: 3.3.2
            ignore: 5.3.2
            merge2: 1.4.1
            slash: 3.0.0

    graphemer@1.4.0: {}

    has-flag@3.0.0: {}

    has-flag@4.0.0: {}

    heap-js@2.5.0: {}

    html-escaper@2.0.2: {}

    human-signals@5.0.0: {}

    husky@9.1.0: {}

    ignore@5.3.2: {}

    import-fresh@3.3.0:
        dependencies:
            parent-module: 1.0.1
            resolve-from: 4.0.0

    import-meta-resolve@4.1.0: {}

    imurmurhash@0.1.4: {}

    inflight@1.0.6:
        dependencies:
            once: 1.4.0
            wrappy: 1.0.2

    inherits@2.0.4: {}

    ini@4.1.1: {}

    is-arrayish@0.2.1: {}

    is-arrayish@0.3.2: {}

    is-buffer@2.0.5: {}

    is-extglob@2.1.1: {}

    is-fullwidth-code-point@3.0.0: {}

    is-fullwidth-code-point@4.0.0: {}

    is-fullwidth-code-point@5.0.0:
        dependencies:
            get-east-asian-width: 1.2.0

    is-glob@4.0.3:
        dependencies:
            is-extglob: 2.1.1

    is-number@7.0.0: {}

    is-obj@2.0.0: {}

    is-path-inside@3.0.3: {}

    is-stream@2.0.1: {}

    is-stream@3.0.0: {}

    is-text-path@2.0.0:
        dependencies:
            text-extensions: 2.4.0

    isexe@2.0.0: {}

    isows@1.0.4(ws@8.17.1):
        dependencies:
            ws: 8.17.1

    istanbul-lib-coverage@3.2.2: {}

    istanbul-lib-report@3.0.1:
        dependencies:
            istanbul-lib-coverage: 3.2.2
            make-dir: 4.0.0
            supports-color: 7.2.0

    istanbul-lib-source-maps@5.0.6:
        dependencies:
            "@jridgewell/trace-mapping": 0.3.25
            debug: 4.3.6
            istanbul-lib-coverage: 3.2.2
        transitivePeerDependencies:
            - supports-color

    istanbul-reports@3.1.7:
        dependencies:
            html-escaper: 2.0.2
            istanbul-lib-report: 3.0.1

    jackspeak@3.4.3:
        dependencies:
            "@isaacs/cliui": 8.0.2
        optionalDependencies:
            "@pkgjs/parseargs": 0.11.0

    jiti@1.21.6: {}

    js-tokens@4.0.0: {}

    js-yaml@4.1.0:
        dependencies:
            argparse: 2.0.1

    jsesc@2.5.2: {}

    json-buffer@3.0.1: {}

    json-parse-even-better-errors@2.3.1: {}

    json-schema-traverse@0.4.1: {}

    json-schema-traverse@1.0.0: {}

    json-stable-stringify-without-jsonify@1.0.1: {}

    json5@2.2.3: {}

    jsonparse@1.3.1: {}

    jsonwebtoken@9.0.2:
        dependencies:
            jws: 3.2.2
            lodash.includes: 4.3.0
            lodash.isboolean: 3.0.3
            lodash.isinteger: 4.0.4
            lodash.isnumber: 3.0.3
            lodash.isplainobject: 4.0.6
            lodash.isstring: 4.0.1
            lodash.once: 4.1.1
            ms: 2.1.3
            semver: 7.6.3

    jwa@1.4.1:
        dependencies:
            buffer-equal-constant-time: 1.0.1
            ecdsa-sig-formatter: 1.0.11
            safe-buffer: 5.2.1

    jws@3.2.2:
        dependencies:
            jwa: 1.4.1
            safe-buffer: 5.2.1

    jwt-decode@4.0.0: {}

    keyv@4.5.4:
        dependencies:
            json-buffer: 3.0.1

    kuler@2.0.0: {}

    levn@0.4.1:
        dependencies:
            prelude-ls: 1.2.1
            type-check: 0.4.0

    lilconfig@3.1.2: {}

    lines-and-columns@1.2.4: {}

    lint-staged@15.2.7:
        dependencies:
            chalk: 5.3.0
            commander: 12.1.0
            debug: 4.3.6
            execa: 8.0.1
            lilconfig: 3.1.2
            listr2: 8.2.4
            micromatch: 4.0.8
            pidtree: 0.6.0
            string-argv: 0.3.2
            yaml: 2.4.5
        transitivePeerDependencies:
            - supports-color

    listr2@8.2.4:
        dependencies:
            cli-truncate: 4.0.0
            colorette: 2.0.20
            eventemitter3: 5.0.1
            log-update: 6.1.0
            rfdc: 1.4.1
            wrap-ansi: 9.0.0

    locate-path@6.0.0:
        dependencies:
            p-locate: 5.0.0

    locate-path@7.2.0:
        dependencies:
            p-locate: 6.0.0

    lodash.camelcase@4.3.0: {}

    lodash.includes@4.3.0: {}

    lodash.isboolean@3.0.3: {}

    lodash.isinteger@4.0.4: {}

    lodash.isnumber@3.0.3: {}

    lodash.isplainobject@4.0.6: {}

    lodash.isstring@4.0.1: {}

    lodash.kebabcase@4.1.1: {}

    lodash.merge@4.6.2: {}

    lodash.mergewith@4.6.2: {}

    lodash.once@4.1.1: {}

    lodash.snakecase@4.1.1: {}

    lodash.startcase@4.4.0: {}

    lodash.uniq@4.5.0: {}

    lodash.upperfirst@4.3.1: {}

    lodash@4.17.21: {}

    log-update@6.1.0:
        dependencies:
            ansi-escapes: 7.0.0
            cli-cursor: 5.0.0
            slice-ansi: 7.1.0
            strip-ansi: 7.1.0
            wrap-ansi: 9.0.0

    logform@2.6.1:
        dependencies:
            "@colors/colors": 1.6.0
            "@types/triple-beam": 1.3.5
            fecha: 4.2.3
            ms: 2.1.3
            safe-stable-stringify: 2.5.0
            triple-beam: 1.4.1

    loupe@3.1.1:
        dependencies:
            get-func-name: 2.0.2

    lru-cache@10.4.3: {}

    lru-cache@5.1.1:
        dependencies:
            yallist: 3.1.1

    magic-bytes.js@1.10.0: {}

    magic-string@0.30.11:
        dependencies:
            "@jridgewell/sourcemap-codec": 1.5.0

    magicast@0.3.5:
        dependencies:
            "@babel/parser": 7.25.6
            "@babel/types": 7.25.6
            source-map-js: 1.2.0

    make-dir@4.0.0:
        dependencies:
            semver: 7.6.3

    make-error@1.3.6: {}

    meow@12.1.1: {}

    merge-stream@2.0.0: {}

    merge2@1.4.1: {}

    micromatch@4.0.8:
        dependencies:
            braces: 3.0.3
            picomatch: 2.3.1

    mime-db@1.52.0: {}

    mime-types@2.1.35:
        dependencies:
            mime-db: 1.52.0

    mimic-fn@4.0.0: {}

    mimic-function@5.0.1: {}

    minimatch@3.1.2:
        dependencies:
            brace-expansion: 1.1.11

    minimatch@9.0.5:
        dependencies:
            brace-expansion: 2.0.1

    minimist@1.2.8: {}

    minipass@7.1.2: {}

    ms@2.1.2: {}

    ms@2.1.3: {}

    nanoid@3.3.7: {}

    natural-compare@1.4.0: {}

    node-releases@2.0.18: {}

    npm-run-path@5.3.0:
        dependencies:
            path-key: 4.0.0

    once@1.4.0:
        dependencies:
            wrappy: 1.0.2

    one-time@1.0.0:
        dependencies:
            fn.name: 1.1.0

    onetime@6.0.0:
        dependencies:
            mimic-fn: 4.0.0

    onetime@7.0.0:
        dependencies:
            mimic-function: 5.0.1

    optionator@0.9.4:
        dependencies:
            deep-is: 0.1.4
            fast-levenshtein: 2.0.6
            levn: 0.4.1
            prelude-ls: 1.2.1
            type-check: 0.4.0
            word-wrap: 1.2.5

    p-limit@3.1.0:
        dependencies:
            yocto-queue: 0.1.0

    p-limit@4.0.0:
        dependencies:
            yocto-queue: 1.1.1

    p-locate@5.0.0:
        dependencies:
            p-limit: 3.1.0

    p-locate@6.0.0:
        dependencies:
            p-limit: 4.0.0

    package-json-from-dist@1.0.0: {}

    parent-module@1.0.1:
        dependencies:
            callsites: 3.1.0

    parse-json@5.2.0:
        dependencies:
            "@babel/code-frame": 7.24.7
            error-ex: 1.3.2
            json-parse-even-better-errors: 2.3.1
            lines-and-columns: 1.2.4

    path-exists@4.0.0: {}

    path-exists@5.0.0: {}

    path-is-absolute@1.0.1: {}

    path-key@3.1.1: {}

    path-key@4.0.0: {}

    path-scurry@1.11.1:
        dependencies:
            lru-cache: 10.4.3
            minipass: 7.1.2

    path-type@4.0.0: {}

    pathe@1.1.2: {}

    pathval@2.0.0: {}

    picocolors@1.0.1: {}

    picomatch@2.3.1: {}

    pidtree@0.6.0: {}

    postcss@8.4.41:
        dependencies:
            nanoid: 3.3.7
            picocolors: 1.0.1
            source-map-js: 1.2.0

    prelude-ls@1.2.1: {}

    prettier-linter-helpers@1.0.0:
        dependencies:
            fast-diff: 1.3.0

    prettier@3.3.3: {}

    proxy-from-env@1.1.0: {}

    punycode@2.3.1: {}

    queue-microtask@1.2.3: {}

    readable-stream@3.6.2:
        dependencies:
            inherits: 2.0.4
            string_decoder: 1.3.0
            util-deprecate: 1.0.2

    require-directory@2.1.1: {}

    require-from-string@2.0.2: {}

    resolve-from@4.0.0: {}

    resolve-from@5.0.0: {}

    restore-cursor@5.1.0:
        dependencies:
            onetime: 7.0.0
            signal-exit: 4.1.0

    reusify@1.0.4: {}

    rfdc@1.4.1: {}

    rimraf@3.0.2:
        dependencies:
            glob: 7.2.3

    rollup@4.21.2:
        dependencies:
            "@types/estree": 1.0.5
        optionalDependencies:
            "@rollup/rollup-android-arm-eabi": 4.21.2
            "@rollup/rollup-android-arm64": 4.21.2
            "@rollup/rollup-darwin-arm64": 4.21.2
            "@rollup/rollup-darwin-x64": 4.21.2
            "@rollup/rollup-linux-arm-gnueabihf": 4.21.2
            "@rollup/rollup-linux-arm-musleabihf": 4.21.2
            "@rollup/rollup-linux-arm64-gnu": 4.21.2
            "@rollup/rollup-linux-arm64-musl": 4.21.2
            "@rollup/rollup-linux-powerpc64le-gnu": 4.21.2
            "@rollup/rollup-linux-riscv64-gnu": 4.21.2
            "@rollup/rollup-linux-s390x-gnu": 4.21.2
            "@rollup/rollup-linux-x64-gnu": 4.21.2
            "@rollup/rollup-linux-x64-musl": 4.21.2
            "@rollup/rollup-win32-arm64-msvc": 4.21.2
            "@rollup/rollup-win32-ia32-msvc": 4.21.2
            "@rollup/rollup-win32-x64-msvc": 4.21.2
            fsevents: 2.3.3

    run-parallel@1.2.0:
        dependencies:
            queue-microtask: 1.2.3

    safe-buffer@5.2.1: {}

    safe-stable-stringify@2.5.0: {}

    semver@6.3.1: {}

    semver@7.6.3: {}

    shebang-command@2.0.0:
        dependencies:
            shebang-regex: 3.0.0

    shebang-regex@3.0.0: {}

    siginfo@2.0.0: {}

    signal-exit@4.1.0: {}

    simple-swizzle@0.2.2:
        dependencies:
            is-arrayish: 0.3.2

    slash@3.0.0: {}

    slice-ansi@5.0.0:
        dependencies:
            ansi-styles: 6.2.1
            is-fullwidth-code-point: 4.0.0

    slice-ansi@7.1.0:
        dependencies:
            ansi-styles: 6.2.1
            is-fullwidth-code-point: 5.0.0

    solmate@https://codeload.github.com/transmissions11/solmate/tar.gz/bfc9c25865a274a7827fea5abf6e4fb64fc64e6c:
        {}

    source-map-js@1.2.0: {}

    split2@4.2.0: {}

    stack-trace@0.0.10: {}

    stackback@0.0.2: {}

    std-env@3.7.0: {}

    string-argv@0.3.2: {}

    string-width@4.2.3:
        dependencies:
            emoji-regex: 8.0.0
            is-fullwidth-code-point: 3.0.0
            strip-ansi: 6.0.1

    string-width@5.1.2:
        dependencies:
            eastasianwidth: 0.2.0
            emoji-regex: 9.2.2
            strip-ansi: 7.1.0

    string-width@7.2.0:
        dependencies:
            emoji-regex: 10.4.0
            get-east-asian-width: 1.2.0
            strip-ansi: 7.1.0

    string_decoder@1.3.0:
        dependencies:
            safe-buffer: 5.2.1

    strip-ansi@6.0.1:
        dependencies:
            ansi-regex: 5.0.1

    strip-ansi@7.1.0:
        dependencies:
            ansi-regex: 6.0.1

    strip-final-newline@3.0.0: {}

    strip-json-comments@3.1.1: {}

    supports-color@5.5.0:
        dependencies:
            has-flag: 3.0.0

    supports-color@7.2.0:
        dependencies:
            has-flag: 4.0.0

    synckit@0.9.1:
        dependencies:
            "@pkgr/core": 0.1.1
            tslib: 2.7.0

    test-exclude@7.0.1:
        dependencies:
            "@istanbuljs/schema": 0.1.3
            glob: 10.4.5
            minimatch: 9.0.5

    text-extensions@2.4.0: {}

    text-hex@1.0.0: {}

    text-table@0.2.0: {}

    through@2.3.8: {}

    tinybench@2.9.0: {}

    tinypool@1.0.1: {}

    tinyrainbow@1.2.0: {}

    tinyspy@3.0.0: {}

    to-fast-properties@2.0.0: {}

    to-regex-range@5.0.1:
        dependencies:
            is-number: 7.0.0

    triple-beam@1.4.1: {}

    ts-api-utils@1.3.0(typescript@5.5.3):
        dependencies:
            typescript: 5.5.3

    ts-mixer@6.0.4: {}

    ts-node@10.9.2(@types/node@20.14.12)(typescript@5.5.3):
        dependencies:
            "@cspotcode/source-map-support": 0.8.1
            "@tsconfig/node10": 1.0.11
            "@tsconfig/node12": 1.0.11
            "@tsconfig/node14": 1.0.3
            "@tsconfig/node16": 1.0.4
            "@types/node": 20.14.12
            acorn: 8.12.1
            acorn-walk: 8.3.3
            arg: 4.1.3
            create-require: 1.1.1
            diff: 4.0.2
            make-error: 1.3.6
            typescript: 5.5.3
            v8-compile-cache-lib: 3.0.1
            yn: 3.1.1

    tslib@2.7.0: {}

    turbo-darwin-64@2.0.7:
        optional: true

    turbo-darwin-arm64@2.0.7:
        optional: true

    turbo-linux-64@2.0.7:
        optional: true

    turbo-linux-arm64@2.0.7:
        optional: true

    turbo-windows-64@2.0.7:
        optional: true

    turbo-windows-arm64@2.0.7:
        optional: true

    turbo@2.0.7:
        optionalDependencies:
            turbo-darwin-64: 2.0.7
            turbo-darwin-arm64: 2.0.7
            turbo-linux-64: 2.0.7
            turbo-linux-arm64: 2.0.7
            turbo-windows-64: 2.0.7
            turbo-windows-arm64: 2.0.7

    type-check@0.4.0:
        dependencies:
            prelude-ls: 1.2.1

    type-fest@0.20.2: {}

    typescript@5.5.3: {}

    undici-types@5.26.5: {}

    undici@6.19.8: {}

    unicorn-magic@0.1.0: {}

    update-browserslist-db@1.1.0(browserslist@4.23.3):
        dependencies:
            browserslist: 4.23.3
            escalade: 3.2.0
            picocolors: 1.0.1

    uri-js@4.4.1:
        dependencies:
            punycode: 2.3.1

    util-deprecate@1.0.2: {}

    v8-compile-cache-lib@3.0.1: {}

    viem@2.17.10(typescript@5.5.3)(zod@3.23.8):
        dependencies:
            "@adraffy/ens-normalize": 1.10.0
            "@noble/curves": 1.4.0
            "@noble/hashes": 1.4.0
            "@scure/bip32": 1.4.0
            "@scure/bip39": 1.3.0
            abitype: 1.0.5(typescript@5.5.3)(zod@3.23.8)
            isows: 1.0.4(ws@8.17.1)
            ws: 8.17.1
        optionalDependencies:
            typescript: 5.5.3
        transitivePeerDependencies:
            - bufferutil
            - utf-8-validate
            - zod

    viem@2.17.11(typescript@5.5.3)(zod@3.23.8):
        dependencies:
            "@adraffy/ens-normalize": 1.10.0
            "@noble/curves": 1.4.0
            "@noble/hashes": 1.4.0
            "@scure/bip32": 1.4.0
            "@scure/bip39": 1.3.0
            abitype: 1.0.5(typescript@5.5.3)(zod@3.23.8)
            isows: 1.0.4(ws@8.17.1)
            ws: 8.17.1
        optionalDependencies:
            typescript: 5.5.3
        transitivePeerDependencies:
            - bufferutil
            - utf-8-validate
            - zod

    viem@2.21.8(typescript@5.5.3)(zod@3.23.8):
        dependencies:
            "@adraffy/ens-normalize": 1.10.0
            "@noble/curves": 1.4.0
            "@noble/hashes": 1.4.0
            "@scure/bip32": 1.4.0
            "@scure/bip39": 1.4.0
            abitype: 1.0.5(typescript@5.5.3)(zod@3.23.8)
            isows: 1.0.4(ws@8.17.1)
            webauthn-p256: 0.0.5
            ws: 8.17.1
        optionalDependencies:
            typescript: 5.5.3
        transitivePeerDependencies:
            - bufferutil
            - utf-8-validate
            - zod

    vite-node@2.0.3(@types/node@20.14.12):
        dependencies:
            cac: 6.7.14
            debug: 4.3.6
            pathe: 1.1.2
            tinyrainbow: 1.2.0
            vite: 5.4.2(@types/node@20.14.12)
        transitivePeerDependencies:
            - "@types/node"
            - less
            - lightningcss
            - sass
            - sass-embedded
            - stylus
            - sugarss
            - supports-color
            - terser

    vite@5.4.2(@types/node@20.14.12):
        dependencies:
            esbuild: 0.21.5
            postcss: 8.4.41
            rollup: 4.21.2
        optionalDependencies:
            "@types/node": 20.14.12
            fsevents: 2.3.3

    vitest@2.0.3(@types/node@20.14.12):
        dependencies:
            "@ampproject/remapping": 2.3.0
            "@vitest/expect": 2.0.3
            "@vitest/pretty-format": 2.0.5
            "@vitest/runner": 2.0.3
            "@vitest/snapshot": 2.0.3
            "@vitest/spy": 2.0.3
            "@vitest/utils": 2.0.3
            chai: 5.1.1
            debug: 4.3.6
            execa: 8.0.1
            magic-string: 0.30.11
            pathe: 1.1.2
            std-env: 3.7.0
            tinybench: 2.9.0
            tinypool: 1.0.1
            tinyrainbow: 1.2.0
            vite: 5.4.2(@types/node@20.14.12)
            vite-node: 2.0.3(@types/node@20.14.12)
            why-is-node-running: 2.3.0
        optionalDependencies:
            "@types/node": 20.14.12
        transitivePeerDependencies:
            - less
            - lightningcss
            - sass
            - sass-embedded
            - stylus
            - sugarss
            - supports-color
            - terser

    webauthn-p256@0.0.5:
        dependencies:
            "@noble/curves": 1.4.0
            "@noble/hashes": 1.4.0

    which@2.0.2:
        dependencies:
            isexe: 2.0.0

    why-is-node-running@2.3.0:
        dependencies:
            siginfo: 2.0.0
            stackback: 0.0.2

    winston-transport@4.7.1:
        dependencies:
            logform: 2.6.1
            readable-stream: 3.6.2
            triple-beam: 1.4.1

    winston@3.13.1:
        dependencies:
            "@colors/colors": 1.6.0
            "@dabh/diagnostics": 2.0.3
            async: 3.2.6
            is-stream: 2.0.1
            logform: 2.6.1
            one-time: 1.0.0
            readable-stream: 3.6.2
            safe-stable-stringify: 2.5.0
            stack-trace: 0.0.10
            triple-beam: 1.4.1
            winston-transport: 4.7.1

    word-wrap@1.2.5: {}

    wrap-ansi@7.0.0:
        dependencies:
            ansi-styles: 4.3.0
            string-width: 4.2.3
            strip-ansi: 6.0.1

    wrap-ansi@8.1.0:
        dependencies:
            ansi-styles: 6.2.1
            string-width: 5.1.2
            strip-ansi: 7.1.0

    wrap-ansi@9.0.0:
        dependencies:
            ansi-styles: 6.2.1
            string-width: 7.2.0
            strip-ansi: 7.1.0

    wrappy@1.0.2: {}

    ws@8.17.1: {}

    y18n@5.0.8: {}

    yallist@3.1.1: {}

    yaml@2.4.5: {}

    yaml@2.5.1: {}

    yargs-parser@21.1.1: {}

    yargs@17.7.2:
        dependencies:
            cliui: 8.0.1
            escalade: 3.2.0
            get-caller-file: 2.0.5
            require-directory: 2.1.1
            string-width: 4.2.3
            y18n: 5.0.8
            yargs-parser: 21.1.1

    yn@3.1.1: {}

    yocto-queue@0.1.0: {}

    yocto-queue@1.1.1: {}

    zod@3.23.8: {}<|MERGE_RESOLUTION|>--- conflicted
+++ resolved
@@ -113,12 +113,9 @@
             viem:
                 specifier: 2.17.11
                 version: 2.17.11(typescript@5.5.3)(zod@3.23.8)
-<<<<<<< HEAD
             zod:
                 specifier: 3.23.8
                 version: 3.23.8
-=======
->>>>>>> 43fb005e
 
     packages/blocknumber:
         dependencies:
@@ -1040,10 +1037,10 @@
                 integrity: sha512-PPNYBslrLNNUQ/Yad37MHYsNQtK67EhWb6WtSvNLLPo7SdVZgkUjD6Dg+5On7zNwmskf8OX7I7Nx5oN+MIWE0g==,
             }
 
-    "@scure/base@1.1.8":
-        resolution:
-            {
-                integrity: sha512-6CyAclxj3Nb0XT7GHK6K4zK6k2xJm6E4Ft0Ohjt4WgegiFUHEtFb2CGzmPmGBwoIhrLsqNLYfLr04Y1GePrzZg==,
+    "@scure/base@1.1.9":
+        resolution:
+            {
+                integrity: sha512-8YKhl8GHiNI/pU2VMaofa2Tor7PJRAjwQLBBuilkJ9L5+13yVbC7JO/wS7piioAvPSwR3JKM1IJ/u4xQzbcXKg==,
             }
 
     "@scure/bip32@1.4.0":
@@ -4413,7 +4410,7 @@
 
     "@scure/base@1.1.7": {}
 
-    "@scure/base@1.1.8": {}
+    "@scure/base@1.1.9": {}
 
     "@scure/bip32@1.4.0":
         dependencies:
@@ -4429,7 +4426,7 @@
     "@scure/bip39@1.4.0":
         dependencies:
             "@noble/hashes": 1.5.0
-            "@scure/base": 1.1.8
+            "@scure/base": 1.1.9
 
     "@tsconfig/node10@1.0.11": {}
 
