--- conflicted
+++ resolved
@@ -30,11 +30,7 @@
                 specifier: 7.16.1
                 version: 7.16.1(eslint@8.57.0)(typescript@5.5.3)
             "@vitest/coverage-v8":
-<<<<<<< HEAD
                 specifier: 2.0.5
-=======
-                specifier: ^2.0.5
->>>>>>> bf4dcac4
                 version: 2.0.5(vitest@2.0.3(@types/node@20.14.12))
             eslint:
                 specifier: 8.57.0
@@ -135,10 +131,10 @@
             }
         engines: { node: ">=6.9.0" }
 
-    "@babel/generator@7.25.5":
-        resolution:
-            {
-                integrity: sha512-abd43wyLfbWoxC6ahM8xTkqLpGB2iWBVyuKC9/srhFunCd1SDNrV1s72bBpK4hLj8KLzHBBcOblvLQZBNw9r3w==,
+    "@babel/generator@7.25.6":
+        resolution:
+            {
+                integrity: sha512-VPC82gr1seXOpkjAAKoLhP50vx4vGNlF4msF64dSFq1P8RfB+QAuJWGHPXXPc8QyfVWwwB/TNNU4+ayZmHNbZw==,
             }
         engines: { node: ">=6.9.0" }
 
@@ -193,10 +189,10 @@
             }
         engines: { node: ">=6.9.0" }
 
-    "@babel/helpers@7.25.0":
-        resolution:
-            {
-                integrity: sha512-MjgLZ42aCm0oGjJj8CtSM3DB8NOOf8h2l7DCTePJs29u+v7yO/RBX9nShlKMgFnRks/Q4tBAe7Hxnov9VkGwLw==,
+    "@babel/helpers@7.25.6":
+        resolution:
+            {
+                integrity: sha512-Xg0tn4HcfTijTwfDwYlvVCl43V6h4KyVVX2aEm4qdO/PC6L2YvzLHFdmxhoeSA3eslcE6+ZVXHgWwopXYLNq4Q==,
             }
         engines: { node: ">=6.9.0" }
 
@@ -207,10 +203,10 @@
             }
         engines: { node: ">=6.9.0" }
 
-    "@babel/parser@7.25.4":
-        resolution:
-            {
-                integrity: sha512-nq+eWrOgdtu3jG5Os4TQP3x3cLA8hR8TvJNjD8vnPa20WGycimcparWnLK4jJhElTK6SDyuJo1weMKO/5LpmLA==,
+    "@babel/parser@7.25.6":
+        resolution:
+            {
+                integrity: sha512-trGdfBdbD0l1ZPmcJ83eNxB9rbEax4ALFTF7fN386TMYbeCQbyme5cOEXQhbGXKebwGaB/J52w1mrklMcbgy6Q==,
             }
         engines: { node: ">=6.0.0" }
         hasBin: true
@@ -222,17 +218,17 @@
             }
         engines: { node: ">=6.9.0" }
 
-    "@babel/traverse@7.25.4":
-        resolution:
-            {
-                integrity: sha512-VJ4XsrD+nOvlXyLzmLzUs/0qjFS4sK30te5yEFlvbbUNEgKaVb2BHZUpAL+ttLPQAHNrsI3zZisbfha5Cvr8vg==,
+    "@babel/traverse@7.25.6":
+        resolution:
+            {
+                integrity: sha512-9Vrcx5ZW6UwK5tvqsj0nGpp/XzqthkT0dqIc9g1AdtygFToNtTF67XzYS//dm+SAK9cp3B9R4ZO/46p63SCjlQ==,
             }
         engines: { node: ">=6.9.0" }
 
-    "@babel/types@7.25.4":
-        resolution:
-            {
-                integrity: sha512-zQ1ijeeCXVEh+aNL0RlmkPkG8HUiDcU2pzQQFjtbntgAczRASFzj4H+6+bV+dy1ntKR14I/DypeuRG1uma98iQ==,
+    "@babel/types@7.25.6":
+        resolution:
+            {
+                integrity: sha512-/l42B1qxpG6RdfYf343Uw1vmDjeNhneUXtzhojE7pDgfpEypmRhI6j1kr17XCVv4Cgl9HdAiQY2x0GwKm7rWCw==,
             }
         engines: { node: ">=6.9.0" }
 
@@ -299,10 +295,10 @@
             }
         engines: { node: ">=v18" }
 
-    "@commitlint/lint@19.2.2":
-        resolution:
-            {
-                integrity: sha512-xrzMmz4JqwGyKQKTpFzlN0dx0TAiT7Ran1fqEBgEmEj+PU98crOFtysJgY+QdeSagx6EDRigQIXJVnfrI0ratA==,
+    "@commitlint/lint@19.4.1":
+        resolution:
+            {
+                integrity: sha512-Ws4YVAZ0jACTv6VThumITC1I5AG0UyXMGua3qcf55JmXIXm/ejfaVKykrqx7RyZOACKVAs8uDRIsEsi87JZ3+Q==,
             }
         engines: { node: ">=v18" }
 
@@ -341,10 +337,10 @@
             }
         engines: { node: ">=v18" }
 
-    "@commitlint/rules@19.0.3":
-        resolution:
-            {
-                integrity: sha512-TspKb9VB6svklxNCKKwxhELn7qhtY1rFF8ls58DcFd0F97XoG07xugPjjbVnLqmMkRjZDbDIwBKt9bddOfLaPw==,
+    "@commitlint/rules@19.4.1":
+        resolution:
+            {
+                integrity: sha512-AgctfzAONoVxmxOXRyxXIq7xEPrd7lK/60h2egp9bgGUMZK9v0+YqLOA+TH+KqCa63ZoCr8owP2YxoSSu7IgnQ==,
             }
         engines: { node: ">=v18" }
 
@@ -754,130 +750,130 @@
             }
         engines: { node: ^12.20.0 || ^14.18.0 || >=16.0.0 }
 
-    "@rollup/rollup-android-arm-eabi@4.21.1":
-        resolution:
-            {
-                integrity: sha512-2thheikVEuU7ZxFXubPDOtspKn1x0yqaYQwvALVtEcvFhMifPADBrgRPyHV0TF3b+9BgvgjgagVyvA/UqPZHmg==,
+    "@rollup/rollup-android-arm-eabi@4.21.2":
+        resolution:
+            {
+                integrity: sha512-fSuPrt0ZO8uXeS+xP3b+yYTCBUd05MoSp2N/MFOgjhhUhMmchXlpTQrTpI8T+YAwAQuK7MafsCOxW7VrPMrJcg==,
             }
         cpu: [arm]
         os: [android]
 
-    "@rollup/rollup-android-arm64@4.21.1":
-        resolution:
-            {
-                integrity: sha512-t1lLYn4V9WgnIFHXy1d2Di/7gyzBWS8G5pQSXdZqfrdCGTwi1VasRMSS81DTYb+avDs/Zz4A6dzERki5oRYz1g==,
+    "@rollup/rollup-android-arm64@4.21.2":
+        resolution:
+            {
+                integrity: sha512-xGU5ZQmPlsjQS6tzTTGwMsnKUtu0WVbl0hYpTPauvbRAnmIvpInhJtgjj3mcuJpEiuUw4v1s4BimkdfDWlh7gA==,
             }
         cpu: [arm64]
         os: [android]
 
-    "@rollup/rollup-darwin-arm64@4.21.1":
-        resolution:
-            {
-                integrity: sha512-AH/wNWSEEHvs6t4iJ3RANxW5ZCK3fUnmf0gyMxWCesY1AlUj8jY7GC+rQE4wd3gwmZ9XDOpL0kcFnCjtN7FXlA==,
+    "@rollup/rollup-darwin-arm64@4.21.2":
+        resolution:
+            {
+                integrity: sha512-99AhQ3/ZMxU7jw34Sq8brzXqWH/bMnf7ZVhvLk9QU2cOepbQSVTns6qoErJmSiAvU3InRqC2RRZ5ovh1KN0d0Q==,
             }
         cpu: [arm64]
         os: [darwin]
 
-    "@rollup/rollup-darwin-x64@4.21.1":
-        resolution:
-            {
-                integrity: sha512-dO0BIz/+5ZdkLZrVgQrDdW7m2RkrLwYTh2YMFG9IpBtlC1x1NPNSXkfczhZieOlOLEqgXOFH3wYHB7PmBtf+Bg==,
+    "@rollup/rollup-darwin-x64@4.21.2":
+        resolution:
+            {
+                integrity: sha512-ZbRaUvw2iN/y37x6dY50D8m2BnDbBjlnMPotDi/qITMJ4sIxNY33HArjikDyakhSv0+ybdUxhWxE6kTI4oX26w==,
             }
         cpu: [x64]
         os: [darwin]
 
-    "@rollup/rollup-linux-arm-gnueabihf@4.21.1":
-        resolution:
-            {
-                integrity: sha512-sWWgdQ1fq+XKrlda8PsMCfut8caFwZBmhYeoehJ05FdI0YZXk6ZyUjWLrIgbR/VgiGycrFKMMgp7eJ69HOF2pQ==,
+    "@rollup/rollup-linux-arm-gnueabihf@4.21.2":
+        resolution:
+            {
+                integrity: sha512-ztRJJMiE8nnU1YFcdbd9BcH6bGWG1z+jP+IPW2oDUAPxPjo9dverIOyXz76m6IPA6udEL12reYeLojzW2cYL7w==,
             }
         cpu: [arm]
         os: [linux]
 
-    "@rollup/rollup-linux-arm-musleabihf@4.21.1":
-        resolution:
-            {
-                integrity: sha512-9OIiSuj5EsYQlmwhmFRA0LRO0dRRjdCVZA3hnmZe1rEwRk11Jy3ECGGq3a7RrVEZ0/pCsYWx8jG3IvcrJ6RCew==,
+    "@rollup/rollup-linux-arm-musleabihf@4.21.2":
+        resolution:
+            {
+                integrity: sha512-flOcGHDZajGKYpLV0JNc0VFH361M7rnV1ee+NTeC/BQQ1/0pllYcFmxpagltANYt8FYf9+kL6RSk80Ziwyhr7w==,
             }
         cpu: [arm]
         os: [linux]
 
-    "@rollup/rollup-linux-arm64-gnu@4.21.1":
-        resolution:
-            {
-                integrity: sha512-0kuAkRK4MeIUbzQYu63NrJmfoUVicajoRAL1bpwdYIYRcs57iyIV9NLcuyDyDXE2GiZCL4uhKSYAnyWpjZkWow==,
+    "@rollup/rollup-linux-arm64-gnu@4.21.2":
+        resolution:
+            {
+                integrity: sha512-69CF19Kp3TdMopyteO/LJbWufOzqqXzkrv4L2sP8kfMaAQ6iwky7NoXTp7bD6/irKgknDKM0P9E/1l5XxVQAhw==,
             }
         cpu: [arm64]
         os: [linux]
 
-    "@rollup/rollup-linux-arm64-musl@4.21.1":
-        resolution:
-            {
-                integrity: sha512-/6dYC9fZtfEY0vozpc5bx1RP4VrtEOhNQGb0HwvYNwXD1BBbwQ5cKIbUVVU7G2d5WRE90NfB922elN8ASXAJEA==,
+    "@rollup/rollup-linux-arm64-musl@4.21.2":
+        resolution:
+            {
+                integrity: sha512-48pD/fJkTiHAZTnZwR0VzHrao70/4MlzJrq0ZsILjLW/Ab/1XlVUStYyGt7tdyIiVSlGZbnliqmult/QGA2O2w==,
             }
         cpu: [arm64]
         os: [linux]
 
-    "@rollup/rollup-linux-powerpc64le-gnu@4.21.1":
-        resolution:
-            {
-                integrity: sha512-ltUWy+sHeAh3YZ91NUsV4Xg3uBXAlscQe8ZOXRCVAKLsivGuJsrkawYPUEyCV3DYa9urgJugMLn8Z3Z/6CeyRQ==,
+    "@rollup/rollup-linux-powerpc64le-gnu@4.21.2":
+        resolution:
+            {
+                integrity: sha512-cZdyuInj0ofc7mAQpKcPR2a2iu4YM4FQfuUzCVA2u4HI95lCwzjoPtdWjdpDKyHxI0UO82bLDoOaLfpZ/wviyQ==,
             }
         cpu: [ppc64]
         os: [linux]
 
-    "@rollup/rollup-linux-riscv64-gnu@4.21.1":
-        resolution:
-            {
-                integrity: sha512-BggMndzI7Tlv4/abrgLwa/dxNEMn2gC61DCLrTzw8LkpSKel4o+O+gtjbnkevZ18SKkeN3ihRGPuBxjaetWzWg==,
+    "@rollup/rollup-linux-riscv64-gnu@4.21.2":
+        resolution:
+            {
+                integrity: sha512-RL56JMT6NwQ0lXIQmMIWr1SW28z4E4pOhRRNqwWZeXpRlykRIlEpSWdsgNWJbYBEWD84eocjSGDu/XxbYeCmwg==,
             }
         cpu: [riscv64]
         os: [linux]
 
-    "@rollup/rollup-linux-s390x-gnu@4.21.1":
-        resolution:
-            {
-                integrity: sha512-z/9rtlGd/OMv+gb1mNSjElasMf9yXusAxnRDrBaYB+eS1shFm6/4/xDH1SAISO5729fFKUkJ88TkGPRUh8WSAA==,
+    "@rollup/rollup-linux-s390x-gnu@4.21.2":
+        resolution:
+            {
+                integrity: sha512-PMxkrWS9z38bCr3rWvDFVGD6sFeZJw4iQlhrup7ReGmfn7Oukrr/zweLhYX6v2/8J6Cep9IEA/SmjXjCmSbrMQ==,
             }
         cpu: [s390x]
         os: [linux]
 
-    "@rollup/rollup-linux-x64-gnu@4.21.1":
-        resolution:
-            {
-                integrity: sha512-kXQVcWqDcDKw0S2E0TmhlTLlUgAmMVqPrJZR+KpH/1ZaZhLSl23GZpQVmawBQGVhyP5WXIsIQ/zqbDBBYmxm5w==,
+    "@rollup/rollup-linux-x64-gnu@4.21.2":
+        resolution:
+            {
+                integrity: sha512-B90tYAUoLhU22olrafY3JQCFLnT3NglazdwkHyxNDYF/zAxJt5fJUB/yBoWFoIQ7SQj+KLe3iL4BhOMa9fzgpw==,
             }
         cpu: [x64]
         os: [linux]
 
-    "@rollup/rollup-linux-x64-musl@4.21.1":
-        resolution:
-            {
-                integrity: sha512-CbFv/WMQsSdl+bpX6rVbzR4kAjSSBuDgCqb1l4J68UYsQNalz5wOqLGYj4ZI0thGpyX5kc+LLZ9CL+kpqDovZA==,
+    "@rollup/rollup-linux-x64-musl@4.21.2":
+        resolution:
+            {
+                integrity: sha512-7twFizNXudESmC9oneLGIUmoHiiLppz/Xs5uJQ4ShvE6234K0VB1/aJYU3f/4g7PhssLGKBVCC37uRkkOi8wjg==,
             }
         cpu: [x64]
         os: [linux]
 
-    "@rollup/rollup-win32-arm64-msvc@4.21.1":
-        resolution:
-            {
-                integrity: sha512-3Q3brDgA86gHXWHklrwdREKIrIbxC0ZgU8lwpj0eEKGBQH+31uPqr0P2v11pn0tSIxHvcdOWxa4j+YvLNx1i6g==,
+    "@rollup/rollup-win32-arm64-msvc@4.21.2":
+        resolution:
+            {
+                integrity: sha512-9rRero0E7qTeYf6+rFh3AErTNU1VCQg2mn7CQcI44vNUWM9Ze7MSRS/9RFuSsox+vstRt97+x3sOhEey024FRQ==,
             }
         cpu: [arm64]
         os: [win32]
 
-    "@rollup/rollup-win32-ia32-msvc@4.21.1":
-        resolution:
-            {
-                integrity: sha512-tNg+jJcKR3Uwe4L0/wY3Ro0H+u3nrb04+tcq1GSYzBEmKLeOQF2emk1whxlzNqb6MMrQ2JOcQEpuuiPLyRcSIw==,
+    "@rollup/rollup-win32-ia32-msvc@4.21.2":
+        resolution:
+            {
+                integrity: sha512-5rA4vjlqgrpbFVVHX3qkrCo/fZTj1q0Xxpg+Z7yIo3J2AilW7t2+n6Q8Jrx+4MrYpAnjttTYF8rr7bP46BPzRw==,
             }
         cpu: [ia32]
         os: [win32]
 
-    "@rollup/rollup-win32-x64-msvc@4.21.1":
-        resolution:
-            {
-                integrity: sha512-xGiIH95H1zU7naUyTKEyOA/I0aexNMUdO9qRv0bLKN3qu25bBdrxZHqA3PTJ24YNN/GdMzG4xkDcd/GvjuhfLg==,
+    "@rollup/rollup-win32-x64-msvc@4.21.2":
+        resolution:
+            {
+                integrity: sha512-6UUxd0+SKomjdzuAcp+HAmxw1FlGBnl1v2yEPSabtx4lBfdXHDVsW7+lQkgz9cNFJGY3AWR7+V8P5BqkD9L9nA==,
             }
         cpu: [x64]
         os: [win32]
@@ -1216,7 +1212,6 @@
             }
         engines: { node: ">=12" }
 
-<<<<<<< HEAD
     async-mutex@0.5.0:
         resolution:
             {
@@ -1226,11 +1221,6 @@
     async@3.2.6:
         resolution:
             {
-=======
-    async@3.2.6:
-        resolution:
-            {
->>>>>>> bf4dcac4
                 integrity: sha512-htCUDlxyyCLMgaM3xXg0C0LW2xqfuQ6p05pCEIsXuyQ+a1koYKTuBMzRNwmybfLgvJDMd0r1LTn4+E0Ti6C2AA==,
             }
 
@@ -1281,10 +1271,10 @@
             }
         engines: { node: ">=6" }
 
-    caniuse-lite@1.0.30001653:
-        resolution:
-            {
-                integrity: sha512-XGWQVB8wFQ2+9NZwZ10GxTYC5hk0Fa+q8cSkr0tgvMhYhMHP/QC+WTgrePMDBWiWc/pV+1ik82Al20XOK25Gcw==,
+    caniuse-lite@1.0.30001655:
+        resolution:
+            {
+                integrity: sha512-jRGVy3iSGO5Uutn2owlb5gR6qsGngTw9ZTb4ali9f3glshcNmJ2noam4Mo9zia5P9Dk3jNNydy7vQjuE5dQmfg==,
             }
 
     chai@5.1.1:
@@ -1599,10 +1589,10 @@
         engines: { node: ">=12" }
         hasBin: true
 
-    escalade@3.1.2:
-        resolution:
-            {
-                integrity: sha512-ErCHMCae19vR8vQGe50xIsVomy19rg6gFu3+r3jkEO46suLMWBksvVyoGgQV+jOfl84ZSOSlmv6Gxa89PmTGmA==,
+    escalade@3.2.0:
+        resolution:
+            {
+                integrity: sha512-WUj2qlxaQtO4g6Pq5c29GTcWGDyd8itL8zTlipgECz3JesAiiOKotd8JU6otB3PACgG6xkJUyVhboMS+bje/jA==,
             }
         engines: { node: ">=6" }
 
@@ -2395,10 +2385,10 @@
                 integrity: sha512-+Wri9p0QHMy+545hKww7YAu5NyzF8iomPL/RQazugQ9+Ez4Ic3mERMd8ZTX5rfK944j+560ZJi8iAwgak1Ac7A==,
             }
 
-    magicast@0.3.4:
-        resolution:
-            {
-                integrity: sha512-TyDF/Pn36bBji9rWKHlZe+PZb6Mx5V8IHCSxk7X4aljM4e/vyDvZZYwHewdVaqiA0nb3ghfHU/6AUpDxWoER2Q==,
+    magicast@0.3.5:
+        resolution:
+            {
+                integrity: sha512-L0WhttDl+2BOsybvEOLK7fW3UA0OQ0IQ2d6Zl2x/a6vVRs3bAY0ECOSHHeL5jD+SbOpOCUEi0y1DgHEn9Qn1AQ==,
             }
 
     make-dir@4.0.0:
@@ -2789,10 +2779,10 @@
         deprecated: Rimraf versions prior to v4 are no longer supported
         hasBin: true
 
-    rollup@4.21.1:
-        resolution:
-            {
-                integrity: sha512-ZnYyKvscThhgd3M5+Qt3pmhO4jIRR5RGzaSovB6Q7rGNrK5cUncrtLmcTTJVSdcKXyZjW8X8MB0JMSuH9bcAJg==,
+    rollup@4.21.2:
+        resolution:
+            {
+                integrity: sha512-e3TapAgYf9xjdLvKQCkQTnbTKd4a6jwlpQSJJFokHGaX2IVjoEqkIIhiQfqsi0cdwlOD+tQGuOd5AJkc5RngBw==,
             }
         engines: { node: ">=18.0.0", npm: ">=8.0.0" }
         hasBin: true
@@ -3475,14 +3465,14 @@
         dependencies:
             "@ampproject/remapping": 2.3.0
             "@babel/code-frame": 7.24.7
-            "@babel/generator": 7.25.5
+            "@babel/generator": 7.25.6
             "@babel/helper-compilation-targets": 7.25.2
             "@babel/helper-module-transforms": 7.25.2(@babel/core@7.25.2)
-            "@babel/helpers": 7.25.0
-            "@babel/parser": 7.25.4
+            "@babel/helpers": 7.25.6
+            "@babel/parser": 7.25.6
             "@babel/template": 7.25.0
-            "@babel/traverse": 7.25.4
-            "@babel/types": 7.25.4
+            "@babel/traverse": 7.25.6
+            "@babel/types": 7.25.6
             convert-source-map: 2.0.0
             debug: 4.3.6
             gensync: 1.0.0-beta.2
@@ -3491,9 +3481,9 @@
         transitivePeerDependencies:
             - supports-color
 
-    "@babel/generator@7.25.5":
-        dependencies:
-            "@babel/types": 7.25.4
+    "@babel/generator@7.25.6":
+        dependencies:
+            "@babel/types": 7.25.6
             "@jridgewell/gen-mapping": 0.3.5
             "@jridgewell/trace-mapping": 0.3.25
             jsesc: 2.5.2
@@ -3508,8 +3498,8 @@
 
     "@babel/helper-module-imports@7.24.7":
         dependencies:
-            "@babel/traverse": 7.25.4
-            "@babel/types": 7.25.4
+            "@babel/traverse": 7.25.6
+            "@babel/types": 7.25.6
         transitivePeerDependencies:
             - supports-color
 
@@ -3519,14 +3509,14 @@
             "@babel/helper-module-imports": 7.24.7
             "@babel/helper-simple-access": 7.24.7
             "@babel/helper-validator-identifier": 7.24.7
-            "@babel/traverse": 7.25.4
+            "@babel/traverse": 7.25.6
         transitivePeerDependencies:
             - supports-color
 
     "@babel/helper-simple-access@7.24.7":
         dependencies:
-            "@babel/traverse": 7.25.4
-            "@babel/types": 7.25.4
+            "@babel/traverse": 7.25.6
+            "@babel/types": 7.25.6
         transitivePeerDependencies:
             - supports-color
 
@@ -3536,10 +3526,10 @@
 
     "@babel/helper-validator-option@7.24.8": {}
 
-    "@babel/helpers@7.25.0":
+    "@babel/helpers@7.25.6":
         dependencies:
             "@babel/template": 7.25.0
-            "@babel/types": 7.25.4
+            "@babel/types": 7.25.6
 
     "@babel/highlight@7.24.7":
         dependencies:
@@ -3548,29 +3538,29 @@
             js-tokens: 4.0.0
             picocolors: 1.0.1
 
-    "@babel/parser@7.25.4":
-        dependencies:
-            "@babel/types": 7.25.4
+    "@babel/parser@7.25.6":
+        dependencies:
+            "@babel/types": 7.25.6
 
     "@babel/template@7.25.0":
         dependencies:
             "@babel/code-frame": 7.24.7
-            "@babel/parser": 7.25.4
-            "@babel/types": 7.25.4
-
-    "@babel/traverse@7.25.4":
+            "@babel/parser": 7.25.6
+            "@babel/types": 7.25.6
+
+    "@babel/traverse@7.25.6":
         dependencies:
             "@babel/code-frame": 7.24.7
-            "@babel/generator": 7.25.5
-            "@babel/parser": 7.25.4
+            "@babel/generator": 7.25.6
+            "@babel/parser": 7.25.6
             "@babel/template": 7.25.0
-            "@babel/types": 7.25.4
+            "@babel/types": 7.25.6
             debug: 4.3.6
             globals: 11.12.0
         transitivePeerDependencies:
             - supports-color
 
-    "@babel/types@7.25.4":
+    "@babel/types@7.25.6":
         dependencies:
             "@babel/helper-string-parser": 7.24.8
             "@babel/helper-validator-identifier": 7.24.7
@@ -3583,7 +3573,7 @@
     "@commitlint/cli@19.3.0(@types/node@20.14.12)(typescript@5.5.3)":
         dependencies:
             "@commitlint/format": 19.3.0
-            "@commitlint/lint": 19.2.2
+            "@commitlint/lint": 19.4.1
             "@commitlint/load": 19.4.0(@types/node@20.14.12)(typescript@5.5.3)
             "@commitlint/read": 19.4.0
             "@commitlint/types": 19.0.3
@@ -3624,11 +3614,11 @@
             "@commitlint/types": 19.0.3
             semver: 7.6.3
 
-    "@commitlint/lint@19.2.2":
+    "@commitlint/lint@19.4.1":
         dependencies:
             "@commitlint/is-ignored": 19.2.2
             "@commitlint/parse": 19.0.3
-            "@commitlint/rules": 19.0.3
+            "@commitlint/rules": 19.4.1
             "@commitlint/types": 19.0.3
 
     "@commitlint/load@19.4.0(@types/node@20.14.12)(typescript@5.5.3)":
@@ -3672,7 +3662,7 @@
             lodash.mergewith: 4.6.2
             resolve-from: 5.0.0
 
-    "@commitlint/rules@19.0.3":
+    "@commitlint/rules@19.4.1":
         dependencies:
             "@commitlint/ensure": 19.0.3
             "@commitlint/message": 19.0.0
@@ -3808,10 +3798,10 @@
     "@ianvs/prettier-plugin-sort-imports@4.3.1(prettier@3.3.3)":
         dependencies:
             "@babel/core": 7.25.2
-            "@babel/generator": 7.25.5
-            "@babel/parser": 7.25.4
-            "@babel/traverse": 7.25.4
-            "@babel/types": 7.25.4
+            "@babel/generator": 7.25.6
+            "@babel/parser": 7.25.6
+            "@babel/traverse": 7.25.6
+            "@babel/types": 7.25.6
             prettier: 3.3.3
             semver: 7.6.3
         transitivePeerDependencies:
@@ -3873,52 +3863,52 @@
 
     "@pkgr/core@0.1.1": {}
 
-    "@rollup/rollup-android-arm-eabi@4.21.1":
+    "@rollup/rollup-android-arm-eabi@4.21.2":
         optional: true
 
-    "@rollup/rollup-android-arm64@4.21.1":
+    "@rollup/rollup-android-arm64@4.21.2":
         optional: true
 
-    "@rollup/rollup-darwin-arm64@4.21.1":
+    "@rollup/rollup-darwin-arm64@4.21.2":
         optional: true
 
-    "@rollup/rollup-darwin-x64@4.21.1":
+    "@rollup/rollup-darwin-x64@4.21.2":
         optional: true
 
-    "@rollup/rollup-linux-arm-gnueabihf@4.21.1":
+    "@rollup/rollup-linux-arm-gnueabihf@4.21.2":
         optional: true
 
-    "@rollup/rollup-linux-arm-musleabihf@4.21.1":
+    "@rollup/rollup-linux-arm-musleabihf@4.21.2":
         optional: true
 
-    "@rollup/rollup-linux-arm64-gnu@4.21.1":
+    "@rollup/rollup-linux-arm64-gnu@4.21.2":
         optional: true
 
-    "@rollup/rollup-linux-arm64-musl@4.21.1":
+    "@rollup/rollup-linux-arm64-musl@4.21.2":
         optional: true
 
-    "@rollup/rollup-linux-powerpc64le-gnu@4.21.1":
+    "@rollup/rollup-linux-powerpc64le-gnu@4.21.2":
         optional: true
 
-    "@rollup/rollup-linux-riscv64-gnu@4.21.1":
+    "@rollup/rollup-linux-riscv64-gnu@4.21.2":
         optional: true
 
-    "@rollup/rollup-linux-s390x-gnu@4.21.1":
+    "@rollup/rollup-linux-s390x-gnu@4.21.2":
         optional: true
 
-    "@rollup/rollup-linux-x64-gnu@4.21.1":
+    "@rollup/rollup-linux-x64-gnu@4.21.2":
         optional: true
 
-    "@rollup/rollup-linux-x64-musl@4.21.1":
+    "@rollup/rollup-linux-x64-musl@4.21.2":
         optional: true
 
-    "@rollup/rollup-win32-arm64-msvc@4.21.1":
+    "@rollup/rollup-win32-arm64-msvc@4.21.2":
         optional: true
 
-    "@rollup/rollup-win32-ia32-msvc@4.21.1":
+    "@rollup/rollup-win32-ia32-msvc@4.21.2":
         optional: true
 
-    "@rollup/rollup-win32-x64-msvc@4.21.1":
+    "@rollup/rollup-win32-x64-msvc@4.21.2":
         optional: true
 
     "@scure/base@1.1.7": {}
@@ -4047,7 +4037,7 @@
             istanbul-lib-source-maps: 5.0.6
             istanbul-reports: 3.1.7
             magic-string: 0.30.11
-            magicast: 0.3.4
+            magicast: 0.3.5
             std-env: 3.7.0
             test-exclude: 7.0.1
             tinyrainbow: 1.2.0
@@ -4153,13 +4143,10 @@
 
     assertion-error@2.0.1: {}
 
-<<<<<<< HEAD
     async-mutex@0.5.0:
         dependencies:
             tslib: 2.7.0
 
-=======
->>>>>>> bf4dcac4
     async@3.2.6: {}
 
     balanced-match@1.0.2: {}
@@ -4179,7 +4166,7 @@
 
     browserslist@4.23.3:
         dependencies:
-            caniuse-lite: 1.0.30001653
+            caniuse-lite: 1.0.30001655
             electron-to-chromium: 1.5.13
             node-releases: 2.0.18
             update-browserslist-db: 1.1.0(browserslist@4.23.3)
@@ -4188,7 +4175,7 @@
 
     callsites@3.1.0: {}
 
-    caniuse-lite@1.0.30001653: {}
+    caniuse-lite@1.0.30001655: {}
 
     chai@5.1.1:
         dependencies:
@@ -4377,7 +4364,7 @@
             "@esbuild/win32-ia32": 0.21.5
             "@esbuild/win32-x64": 0.21.5
 
-    escalade@3.1.2: {}
+    escalade@3.2.0: {}
 
     escape-string-regexp@1.0.5: {}
 
@@ -4825,10 +4812,10 @@
         dependencies:
             "@jridgewell/sourcemap-codec": 1.5.0
 
-    magicast@0.3.4:
-        dependencies:
-            "@babel/parser": 7.25.4
-            "@babel/types": 7.25.4
+    magicast@0.3.5:
+        dependencies:
+            "@babel/parser": 7.25.6
+            "@babel/types": 7.25.6
             source-map-js: 1.2.0
 
     make-dir@4.0.0:
@@ -5004,26 +4991,26 @@
         dependencies:
             glob: 7.2.3
 
-    rollup@4.21.1:
+    rollup@4.21.2:
         dependencies:
             "@types/estree": 1.0.5
         optionalDependencies:
-            "@rollup/rollup-android-arm-eabi": 4.21.1
-            "@rollup/rollup-android-arm64": 4.21.1
-            "@rollup/rollup-darwin-arm64": 4.21.1
-            "@rollup/rollup-darwin-x64": 4.21.1
-            "@rollup/rollup-linux-arm-gnueabihf": 4.21.1
-            "@rollup/rollup-linux-arm-musleabihf": 4.21.1
-            "@rollup/rollup-linux-arm64-gnu": 4.21.1
-            "@rollup/rollup-linux-arm64-musl": 4.21.1
-            "@rollup/rollup-linux-powerpc64le-gnu": 4.21.1
-            "@rollup/rollup-linux-riscv64-gnu": 4.21.1
-            "@rollup/rollup-linux-s390x-gnu": 4.21.1
-            "@rollup/rollup-linux-x64-gnu": 4.21.1
-            "@rollup/rollup-linux-x64-musl": 4.21.1
-            "@rollup/rollup-win32-arm64-msvc": 4.21.1
-            "@rollup/rollup-win32-ia32-msvc": 4.21.1
-            "@rollup/rollup-win32-x64-msvc": 4.21.1
+            "@rollup/rollup-android-arm-eabi": 4.21.2
+            "@rollup/rollup-android-arm64": 4.21.2
+            "@rollup/rollup-darwin-arm64": 4.21.2
+            "@rollup/rollup-darwin-x64": 4.21.2
+            "@rollup/rollup-linux-arm-gnueabihf": 4.21.2
+            "@rollup/rollup-linux-arm-musleabihf": 4.21.2
+            "@rollup/rollup-linux-arm64-gnu": 4.21.2
+            "@rollup/rollup-linux-arm64-musl": 4.21.2
+            "@rollup/rollup-linux-powerpc64le-gnu": 4.21.2
+            "@rollup/rollup-linux-riscv64-gnu": 4.21.2
+            "@rollup/rollup-linux-s390x-gnu": 4.21.2
+            "@rollup/rollup-linux-x64-gnu": 4.21.2
+            "@rollup/rollup-linux-x64-musl": 4.21.2
+            "@rollup/rollup-win32-arm64-msvc": 4.21.2
+            "@rollup/rollup-win32-ia32-msvc": 4.21.2
+            "@rollup/rollup-win32-x64-msvc": 4.21.2
             fsevents: 2.3.3
 
     run-parallel@1.2.0:
@@ -5219,7 +5206,7 @@
     update-browserslist-db@1.1.0(browserslist@4.23.3):
         dependencies:
             browserslist: 4.23.3
-            escalade: 3.1.2
+            escalade: 3.2.0
             picocolors: 1.0.1
 
     uri-js@4.4.1:
@@ -5286,7 +5273,7 @@
         dependencies:
             esbuild: 0.21.5
             postcss: 8.4.41
-            rollup: 4.21.1
+            rollup: 4.21.2
         optionalDependencies:
             "@types/node": 20.14.12
             fsevents: 2.3.3
@@ -5388,7 +5375,7 @@
     yargs@17.7.2:
         dependencies:
             cliui: 8.0.1
-            escalade: 3.1.2
+            escalade: 3.2.0
             get-caller-file: 2.0.5
             require-directory: 2.1.1
             string-width: 4.2.3
