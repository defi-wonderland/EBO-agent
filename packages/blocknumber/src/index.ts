<<<<<<< HEAD
export * from "./services/index.js";
=======
export { InvalidChainId } from "./exceptions/index.js";
export * from "./services/index.js";
export type { Caip2ChainId } from "./types.js";
>>>>>>> edaa9171
export * from "./utils/index.js";<|MERGE_RESOLUTION|>--- conflicted
+++ resolved
@@ -1,8 +1,4 @@
-<<<<<<< HEAD
-export * from "./services/index.js";
-=======
 export { InvalidChainId } from "./exceptions/index.js";
 export * from "./services/index.js";
 export type { Caip2ChainId } from "./types.js";
->>>>>>> edaa9171
 export * from "./utils/index.js";