import { Caip2ChainId } from "@ebo-agent/blocknumber/dist/types.js";
import { Timestamp } from "@ebo-agent/shared";
import { Address } from "viem";

export interface Request {
    id: string;
    chainId: Caip2ChainId;
    epoch: bigint;
    epochTimestamp: Timestamp;
    createdAt: bigint;

    prophetData: Readonly<{
        requester: Address;
        requestModule: Address;
        responseModule: Address;
        disputeModule: Address;
        resolutionModule: Address;
        finalityModule: Address;
    }>;
}

export interface Response {
<<<<<<< HEAD
    proposer: Address;
    requestId: string;
=======
    id: string;
    wasDisputed: boolean;
>>>>>>> 0f707755

    prophetData: Readonly<{
        proposer: Address;
        requestId: string;

        // To be byte-encode when sending it to Prophet
        response: {
            chainId: Caip2ChainId; // TODO: Pending on-chain definition on CAIP-2 usage
            block: bigint;
            epoch: bigint;
        };
    }>;
<<<<<<< HEAD
}

export type ResponseBody = Response["prophetData"]["response"];

export type DisputeStatus = "None" | "Active" | "Escalated" | "Won" | "Lost" | "NoResolution";

export interface Dispute {
    id: string;
    status: DisputeStatus;

    prophetData: {
        disputer: Address;
        proposer: Address;
        responseId: string;
        requestId: string;
    };
=======
>>>>>>> 0f707755
}

export type ResponseBody = Response["prophetData"]["response"];

export interface Dispute {
    id: string;
    status: string;

    prophetData: {
        disputer: Address;
        proposer: Address;
        responseId: string;
        requestId: string;
    };
}<|MERGE_RESOLUTION|>--- conflicted
+++ resolved
@@ -20,13 +20,8 @@
 }
 
 export interface Response {
-<<<<<<< HEAD
-    proposer: Address;
-    requestId: string;
-=======
     id: string;
     wasDisputed: boolean;
->>>>>>> 0f707755
 
     prophetData: Readonly<{
         proposer: Address;
@@ -39,7 +34,6 @@
             epoch: bigint;
         };
     }>;
-<<<<<<< HEAD
 }
 
 export type ResponseBody = Response["prophetData"]["response"];
@@ -56,20 +50,4 @@
         responseId: string;
         requestId: string;
     };
-=======
->>>>>>> 0f707755
-}
-
-export type ResponseBody = Response["prophetData"]["response"];
-
-export interface Dispute {
-    id: string;
-    status: string;
-
-    prophetData: {
-        disputer: Address;
-        proposer: Address;
-        responseId: string;
-        requestId: string;
-    };
 }