<<<<<<< HEAD
import { Caip2ChainId } from "@ebo-agent/blocknumber/src/index.js";
import { Branded, NormalizedAddress } from "@ebo-agent/shared";
=======
import type { Branded, NormalizedAddress } from "@ebo-agent/shared";
import { Caip2ChainId } from "@ebo-agent/blocknumber";
>>>>>>> 86b48ec0
import { Address, Hex } from "viem";

export type RequestId = Branded<NormalizedAddress, "RequestId">;
export type ResponseId = Branded<NormalizedAddress, "ResponseId">;
export type DisputeId = Branded<NormalizedAddress, "DisputeId">;

export type RequestStatus = "Active" | "Finalized";

export interface Request {
    id: RequestId;
    chainId: Caip2ChainId;
    epoch: bigint;
    createdAt: bigint;
    status: RequestStatus;

    decodedData: {
        responseModuleData: {
            accountingExtension: Address;
            bondToken: Address;
            bondSize: bigint;
            deadline: bigint;
            disputeWindow: bigint;
        };
        disputeModuleData: {
            accountingExtension: Address;
            bondToken: Address;
            bondSize: bigint;
            maxNumberOfEscalations: bigint;
            bondEscalationDeadline: bigint;
            tyingBuffer: bigint;
            disputeWindow: bigint;
        };
    };

    prophetData: Readonly<{
        nonce: bigint;
        requester: Address;

        requestModule: Address;
        responseModule: Address;
        disputeModule: Address;
        resolutionModule: Address;
        finalityModule: Address;

        requestModuleData: Hex;
        responseModuleData: Hex;
        disputeModuleData: Hex;
        resolutionModuleData: Hex;
        finalityModuleData: Hex;
    }>;
}

export type ResponseBody = {
    block: bigint;
};

export interface Response {
    id: ResponseId;
    createdAt: bigint;

    decodedData: {
        response: ResponseBody;
    };

    prophetData: Readonly<{
        proposer: Address;
        requestId: RequestId;
        response: Hex;
    }>;
}

export type DisputeStatus = "None" | "Active" | "Escalated" | "Won" | "Lost" | "NoResolution";

export interface Dispute {
    id: DisputeId;
    createdAt: bigint;
    status: DisputeStatus;

    prophetData: {
        disputer: Address;
        proposer: Address;
        responseId: ResponseId;
        requestId: RequestId;
    };
}

export type AccountingModules = {
    requestModule: Address;
    responseModule: Address;
    escalationModule: Address;
};<|MERGE_RESOLUTION|>--- conflicted
+++ resolved
@@ -1,10 +1,5 @@
-<<<<<<< HEAD
 import { Caip2ChainId } from "@ebo-agent/blocknumber/src/index.js";
 import { Branded, NormalizedAddress } from "@ebo-agent/shared";
-=======
-import type { Branded, NormalizedAddress } from "@ebo-agent/shared";
-import { Caip2ChainId } from "@ebo-agent/blocknumber";
->>>>>>> 86b48ec0
 import { Address, Hex } from "viem";
 
 export type RequestId = Branded<NormalizedAddress, "RequestId">;
