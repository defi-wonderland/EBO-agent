export * from "./actorRequest.js";
export * from "./epochs.js";
export * from "./events.js";
<<<<<<< HEAD
export * from "../interfaces/protocolProvider.js";
export * from "./prophet.js";
export * from "./errorTypes.js";
=======
export * from "./prophet.js";
>>>>>>> bac1fea4
<|MERGE_RESOLUTION|>--- conflicted
+++ resolved
@@ -1,10 +1,5 @@
 export * from "./actorRequest.js";
 export * from "./epochs.js";
 export * from "./events.js";
-<<<<<<< HEAD
-export * from "../interfaces/protocolProvider.js";
 export * from "./prophet.js";
-export * from "./errorTypes.js";
-=======
-export * from "./prophet.js";
->>>>>>> bac1fea4
+export * from "./errorTypes.js";