export * from "./actorRequest.js";
export * from "./epochs.js";
export * from "./events.js";
<<<<<<< HEAD
export * from "../interfaces/protocolProvider.js";
=======
>>>>>>> 43fb005e
export * from "./prophet.js";
export * from "./errorTypes.js";<|MERGE_RESOLUTION|>--- conflicted
+++ resolved
@@ -1,9 +1,5 @@
 export * from "./actorRequest.js";
 export * from "./epochs.js";
 export * from "./events.js";
-<<<<<<< HEAD
-export * from "../interfaces/protocolProvider.js";
-=======
->>>>>>> 43fb005e
 export * from "./prophet.js";
 export * from "./errorTypes.js";