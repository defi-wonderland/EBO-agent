import { Caip2ChainId } from "@ebo-agent/blocknumber/src/index.js";
<<<<<<< HEAD
import { Address, Log } from "viem";
=======
import { Address, Hex, Log } from "viem";
>>>>>>> 8c4a7024

import { DisputeId, DisputeStatus, RequestId, ResponseId } from "./prophet.js";

export type EboEventName =
    | "RequestCreated"
    | "ResponseProposed"
    | "ResponseDisputed"
    | "DisputeStatusChanged"
    | "DisputeEscalated"
    | "RequestFinalized";

export interface RequestCreated {
    requestId: RequestId;
    epoch: bigint;
    chainId: Caip2ChainId;
}

export interface ResponseProposed {
    requestId: RequestId;
    responseId: ResponseId;
    response: string;
    blockNumber: bigint;
}

export interface ResponseDisputed {
    responseId: ResponseId;
    disputeId: DisputeId;
    dispute: string;
    blockNumber: bigint;
}

export interface DisputeStatusChanged {
    disputeId: DisputeId;
    dispute: string;
    status: DisputeStatus;
    blockNumber: bigint;
}

export interface DisputeEscalated {
    caller: Address;
    disputeId: DisputeId;
    blockNumber: bigint;
}

export interface RequestFinalized {
    requestId: RequestId;
    responseId: ResponseId;
    caller: Address;
    blockNumber: bigint;
}

export type EboEventData<E extends EboEventName> = E extends "RequestCreated"
    ? RequestCreated
    : E extends "ResponseProposed"
      ? ResponseProposed
      : E extends "ResponseDisputed"
        ? ResponseDisputed
        : E extends "DisputeStatusChanged"
          ? DisputeStatusChanged
          : E extends "DisputeEscalated"
            ? DisputeEscalated
            : E extends "RequestFinalized"
              ? RequestFinalized
              : never;

export type EboEvent<T extends EboEventName> = {
    name: T;
    blockNumber: bigint;
    logIndex: number;
    rawLog?: Log;
    requestId: RequestId; // Field to use to route events to actors
    metadata: EboEventData<T>;
};<|MERGE_RESOLUTION|>--- conflicted
+++ resolved
@@ -1,43 +1,46 @@
-import { Caip2ChainId } from "@ebo-agent/blocknumber/src/index.js";
-<<<<<<< HEAD
-import { Address, Log } from "viem";
-=======
+import { Caip2ChainId } from "@ebo-agent/blocknumber";
 import { Address, Hex, Log } from "viem";
->>>>>>> 8c4a7024
 
-import { DisputeId, DisputeStatus, RequestId, ResponseId } from "./prophet.js";
+import {
+    Dispute,
+    DisputeId,
+    DisputeStatus,
+    Request,
+    RequestId,
+    Response,
+    ResponseId,
+} from "./prophet.js";
 
 export type EboEventName =
     | "RequestCreated"
     | "ResponseProposed"
     | "ResponseDisputed"
-    | "DisputeStatusChanged"
+    | "DisputeStatusUpdated"
     | "DisputeEscalated"
-    | "RequestFinalized";
+    | "OracleRequestFinalized";
+
+export interface ResponseProposed {
+    requestId: Hex;
+    responseId: Hex;
+    response: Response["prophetData"];
+}
 
 export interface RequestCreated {
-    requestId: RequestId;
     epoch: bigint;
     chainId: Caip2ChainId;
-}
-
-export interface ResponseProposed {
+    request: Request["prophetData"];
     requestId: RequestId;
-    responseId: ResponseId;
-    response: string;
-    blockNumber: bigint;
 }
 
 export interface ResponseDisputed {
     responseId: ResponseId;
     disputeId: DisputeId;
-    dispute: string;
-    blockNumber: bigint;
+    dispute: Dispute["prophetData"];
 }
 
-export interface DisputeStatusChanged {
+export interface DisputeStatusUpdated {
     disputeId: DisputeId;
-    dispute: string;
+    dispute: Dispute["prophetData"];
     status: DisputeStatus;
     blockNumber: bigint;
 }
@@ -48,7 +51,7 @@
     blockNumber: bigint;
 }
 
-export interface RequestFinalized {
+export interface OracleRequestFinalized {
     requestId: RequestId;
     responseId: ResponseId;
     caller: Address;
@@ -61,12 +64,12 @@
       ? ResponseProposed
       : E extends "ResponseDisputed"
         ? ResponseDisputed
-        : E extends "DisputeStatusChanged"
-          ? DisputeStatusChanged
+        : E extends "DisputeStatusUpdated"
+          ? DisputeStatusUpdated
           : E extends "DisputeEscalated"
             ? DisputeEscalated
-            : E extends "RequestFinalized"
-              ? RequestFinalized
+            : E extends "OracleRequestFinalized"
+              ? OracleRequestFinalized
               : never;
 
 export type EboEvent<T extends EboEventName> = {
