--- conflicted
+++ resolved
@@ -1,8 +1,3 @@
-<<<<<<< HEAD
-import { Caip2ChainId } from "@ebo-agent/blocknumber/dist/types.js";
-=======
-import { Timestamp } from "@ebo-agent/shared";
->>>>>>> e58ef516
 import { Address } from "viem";
 
 import type { Dispute, EboEvent, EboEventName, Epoch, Request, Response } from "../types/index.js";
