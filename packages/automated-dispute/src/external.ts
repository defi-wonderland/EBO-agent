--- conflicted
+++ resolved
@@ -1,7 +1,3 @@
 export { EboProcessor, EboActorsManager } from "./services/index.js";
-<<<<<<< HEAD
 export { ProtocolProvider } from "./providers/index.js";
-=======
-export { ProtocolProvider } from "./providers/index.js";
-export type { AccountingModules } from "./types/index.js";
->>>>>>> edaa9171
+export type { AccountingModules } from "./types/index.js";