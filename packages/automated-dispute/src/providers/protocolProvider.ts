import { Caip2ChainId } from "@ebo-agent/blocknumber/dist/types.js";
import {
    Address,
    BaseError,
    ContractFunctionRevertedError,
    createPublicClient,
    createWalletClient,
    fallback,
    FallbackTransport,
    getContract,
    GetContractReturnType,
    Hex,
    http,
    HttpTransport,
    PublicClient,
    WalletClient,
} from "viem";
import { privateKeyToAccount } from "viem/accounts";
import { arbitrum } from "viem/chains";

import type { Dispute, EboEvent, EboEventName, Epoch, Request, Response } from "../types/index.js";
import {
    bondEscalationModuleAbi,
    eboRequestCreatorAbi,
    epochManagerAbi,
    oracleAbi,
} from "../abis/index.js";
import {
    InvalidAccountOnClient,
    RpcUrlsEmpty,
    TransactionExecutionError,
} from "../exceptions/index.js";
import {
    IProtocolProvider,
    IReadProvider,
    IWriteProvider,
    ProtocolContractsAddresses,
} from "../interfaces/index.js";
import { ErrorFactory } from "../services/errorFactory.js";

// TODO: these constants should be env vars
const TRANSACTION_RECEIPT_CONFIRMATIONS = 1;
const TIMEOUT = 10000;
const RETRY_INTERVAL = 150;

export class ProtocolProvider implements IProtocolProvider {
    private readClient: PublicClient<FallbackTransport<HttpTransport[]>>;
    private writeClient: WalletClient<FallbackTransport<HttpTransport[]>>;
    private oracleContract: GetContractReturnType<
        typeof oracleAbi,
        typeof this.writeClient,
        Address
    >;
    private epochManagerContract: GetContractReturnType<
        typeof epochManagerAbi,
        typeof this.readClient,
        Address
    >;
    private eboRequestCreatorContract: GetContractReturnType<
        typeof eboRequestCreatorAbi,
        typeof this.writeClient,
        Address
    >;
    private bondEscalationContract: GetContractReturnType<
        typeof bondEscalationModuleAbi,
        typeof this.writeClient,
        Address
    >;

    /**
     * Creates a new ProtocolProvider instance
     * @param rpcUrls The RPC URLs to connect to the Arbitrum chain
     * @param contracts The addresses of the protocol contracts that will be instantiated
     * @param privateKey The private key of the account that will be used to interact with the contracts
     */
    constructor(rpcUrls: string[], contracts: ProtocolContractsAddresses, privateKey: Hex) {
        if (rpcUrls.length === 0) {
            throw new RpcUrlsEmpty();
        }

        this.readClient = createPublicClient({
            chain: arbitrum,
            transport: fallback(
                rpcUrls.map((url) =>
                    http(url, {
                        timeout: TIMEOUT,
                        retryDelay: RETRY_INTERVAL,
                    }),
                ),
            ),
        });

        const account = privateKeyToAccount(privateKey);

        this.writeClient = createWalletClient({
            chain: arbitrum,
            transport: fallback(
                rpcUrls.map((url) =>
                    http(url, {
                        timeout: TIMEOUT,
                        retryDelay: RETRY_INTERVAL,
                    }),
                ),
            ),
            account: account,
        });

        // Instantiate all the protocol contracts
        this.oracleContract = getContract({
            address: contracts.oracle,
            abi: oracleAbi,
            client: this.writeClient,
        });
        this.epochManagerContract = getContract({
            address: contracts.epochManager,
            abi: epochManagerAbi,
            client: this.readClient,
        });
        this.eboRequestCreatorContract = getContract({
            address: contracts.eboRequestCreator,
            abi: eboRequestCreatorAbi,
            client: {
                public: this.readClient,
                wallet: this.writeClient,
            },
        });
        this.bondEscalationContract = getContract({
            address: contracts.bondEscalationModule,
            abi: bondEscalationModuleAbi,
            client: {
                public: this.readClient,
                wallet: this.writeClient,
            },
        });
    }

    public write: IWriteProvider = {
        createRequest: this.createRequest.bind(this),
        proposeResponse: this.proposeResponse.bind(this),
        disputeResponse: this.disputeResponse.bind(this),
        pledgeForDispute: this.pledgeForDispute.bind(this),
        pledgeAgainstDispute: this.pledgeAgainstDispute.bind(this),
        settleDispute: this.settleDispute.bind(this),
        escalateDispute: this.escalateDispute.bind(this),
        finalize: this.finalize.bind(this),
        approveAccountingModules: this.approveAccountingModules.bind(this),
    };

    public read: IReadProvider = {
        getCurrentEpoch: this.getCurrentEpoch.bind(this),
        getLastFinalizedBlock: this.getLastFinalizedBlock.bind(this),
        getEvents: this.getEvents.bind(this),
        getAvailableChains: this.getAvailableChains.bind(this),
        getAccountingModuleAddress: this.getAccountingModuleAddress.bind(this),
        getAccountingApprovedModules: this.getAccountingApprovedModules.bind(this),
    };

    /**
     * Returns the address of the account used for transactions.
     *
     * @returns {Address} The account address.
     */
    public getAccountAddress(): Address {
        if (!this.writeClient.account) {
            throw new InvalidAccountOnClient();
        }
        return this.writeClient.account.address;
    }

    /**
     * Gets the current epoch, the block number and its timestamp of the current epoch
     *
     * @returns The current epoch, its block number and its timestamp
     */
    async getCurrentEpoch(): Promise<Epoch> {
        const [epoch, epochFirstBlockNumber] = await Promise.all([
            this.epochManagerContract.read.currentEpoch(),
            this.epochManagerContract.read.currentEpochBlock(),
        ]);

        const epochFirstBlock = await this.readClient.getBlock({
            blockNumber: epochFirstBlockNumber,
        });

        return {
            number: epoch,
            firstBlockNumber: epochFirstBlockNumber,
            startTimestamp: epochFirstBlock.timestamp,
        };
    }

    async getLastFinalizedBlock(): Promise<bigint> {
        const { number } = await this.readClient.getBlock({ blockTag: "finalized" });

        return number;
    }

    async getEvents(_fromBlock: bigint, _toBlock: bigint): Promise<EboEvent<EboEventName>[]> {
        // TODO: implement actual method.
        //
        // We should decode events using the corresponding ABI and also "fabricate" new events
        // if for some triggers there are no events (e.g. dispute window ended)
        const eboRequestCreatorEvents: EboEvent<EboEventName>[] = [];

        const oracleEvents = [
            {
                name: "ResponseProposed",
                blockNumber: 2n,
                logIndex: 1,
                requestId: "0x01",
                metadata: {
                    requestId: "0x01",
                    responseId: "0x02",
                    response: {
                        proposer: "0x12345678901234567890123456789012",
                        requestId: "0x01",
                        response: {
                            block: 1n,
                            chainId: "eip155:1",
                            epoch: 20n,
                        },
                    },
                },
            } as EboEvent<"ResponseProposed">,
            {
                name: "ResponseDisputed",
                blockNumber: 3n,
                logIndex: 1,
                requestId: "0x01",
                metadata: {
                    requestId: "0x01",
                    responseId: "0x02",
                    disputeId: "0x03",
                    dispute: {
                        disputer: "0x12345678901234567890123456789012",
                        proposer: "0x12345678901234567890123456789012",
                        responseId: "0x02",
                        requestId: "0x01",
                    },
                },
            } as EboEvent<"ResponseDisputed">,
        ];

        return this.mergeEventStreams(eboRequestCreatorEvents, oracleEvents);
    }

    /**
     * Merge multiple streams of events considering the chain order, based on their block numbers
     * and log indexes.
     *
     * @param streams a collection of EboEvent[] arrays.
     * @returns the EboEvent[] arrays merged in a single array and sorted by ascending blockNumber
     *  and logIndex
     */
    private mergeEventStreams(...streams: EboEvent<EboEventName>[][]) {
        return streams
            .reduce((acc, curr) => acc.concat(curr), [])
            .sort((a, b) => {
                if (a.blockNumber < b.blockNumber) return 1;
                if (a.blockNumber > b.blockNumber) return -1;

                if (a.logIndex < b.logIndex) return 1;
                if (a.logIndex > b.logIndex) return -1;

                return 0;
            });
    }

    // TODO: use Caip2 Chain ID instead of string in return type
    async getAvailableChains(): Promise<Caip2ChainId[]> {
        // TODO: implement actual method
        return ["eip155:1", "eip155:42161"];
    }

<<<<<<< HEAD
    getAccountingModuleAddress(): Address {
        // TODO: implement actual method
        return "0x01";
    }

    async getAccountingApprovedModules(): Promise<Address[]> {
        // TODO: implement actual method
        return [];
    }

    async approveAccountingModules(_modules: Address[]): Promise<void> {
        // TODO: implement actual method
    }

    // TODO: waiting for ChainId to be merged for _chains parameter
=======
>>>>>>> 8440b288
    /**
     * Creates a request on the EBO Request Creator contract by simulating the transaction
     * and then executing it if the simulation is successful.
     *
     * @param {bigint} epoch - The epoch for which the request is being created.
     * @param {Caip2ChainId[]} chains - An array of chain identifiers where the request should be created.
     * @throws {Error} Throws an error if the chains array is empty or if the transaction fails.
     * @throws {EBORequestCreator_InvalidEpoch} Throws if the epoch is invalid.
     * @throws {Oracle_InvalidRequestBody} Throws if the request body is invalid.
     * @throws {EBORequestModule_InvalidRequester} Throws if the requester is invalid.
     * @throws {EBORequestCreator_ChainNotAdded} Throws if the specified chain is not added.
     * @returns {Promise<void>} A promise that resolves when the request is successfully created.
     */
    async createRequest(epoch: bigint, chains: Caip2ChainId[]): Promise<void> {
        if (chains.length === 0) {
            throw new Error("Chains array cannot be empty");
        }

        try {
            const { request } = await this.readClient.simulateContract({
                address: this.eboRequestCreatorContract.address,
                abi: eboRequestCreatorAbi,
                functionName: "createRequests",
                args: [epoch, chains],
                account: this.writeClient.account,
            });

            const hash = await this.writeClient.writeContract(request);

            const receipt = await this.readClient.waitForTransactionReceipt({
                hash,
                confirmations: TRANSACTION_RECEIPT_CONFIRMATIONS,
            });

            if (receipt.status !== "success") {
                throw new TransactionExecutionError("createRequest transaction failed");
            }
        } catch (error) {
            if (error instanceof BaseError) {
                const revertError = error.walk(
                    (err) => err instanceof ContractFunctionRevertedError,
                );
                if (revertError instanceof ContractFunctionRevertedError) {
                    const errorName = revertError.data?.errorName ?? "";
                    throw ErrorFactory.createError(errorName);
                }
            }
            throw error;
        }
    }

    /**
     * Proposes a response for a given request.
     *
     * @param {Request["prophetData"]} request - The request data.
     * @param {Response["prophetData"]} response - The response data to propose.
     * @throws {TransactionExecutionError} Throws if the transaction fails during execution.
     * @throws {ContractFunctionRevertedError} Throws if the contract function reverts.
     * @returns {Promise<void>}
     */
    async proposeResponse(
        request: Request["prophetData"],
        response: Response["prophetData"],
    ): Promise<void> {
        try {
            const { request: simulatedRequest } = await this.readClient.simulateContract({
                address: this.oracleContract.address,
                abi: oracleAbi,
                functionName: "proposeResponse",
                args: [request, response],
                account: this.writeClient.account,
            });

            const hash = await this.writeClient.writeContract(simulatedRequest);

            const receipt = await this.readClient.waitForTransactionReceipt({
                hash,
                confirmations: TRANSACTION_RECEIPT_CONFIRMATIONS,
            });

            if (receipt.status !== "success") {
                throw new TransactionExecutionError("proposeResponse transaction failed");
            }
        } catch (error) {
            if (error instanceof BaseError) {
                const revertError = error.walk(
                    (err) => err instanceof ContractFunctionRevertedError,
                );
                if (revertError instanceof ContractFunctionRevertedError) {
                    const errorName = revertError.data?.errorName ?? "";
                    throw ErrorFactory.createError(errorName);
                }
            }
            throw error;
        }
    }

    /**
     * Disputes a proposed response.
     *
     * @param {Request["prophetData"]} request - The request data.
     * @param {Response["prophetData"]} response - The response data to dispute.
     * @param {Dispute["prophetData"]} dispute - The dispute data.
     * @throws {TransactionExecutionError} Throws if the transaction fails during execution.
     * @throws {ContractFunctionRevertedError} Throws if the contract function reverts.
     * @returns {Promise<void>}
     */
    async disputeResponse(
        request: Request["prophetData"],
        response: Response["prophetData"],
        dispute: Dispute["prophetData"],
    ): Promise<void> {
        try {
            const { request: simulatedRequest } = await this.readClient.simulateContract({
                address: this.oracleContract.address,
                abi: oracleAbi,
                functionName: "disputeResponse",
                args: [request, response, dispute],
                account: this.writeClient.account,
            });

            const hash = await this.writeClient.writeContract(simulatedRequest);

            const receipt = await this.readClient.waitForTransactionReceipt({
                hash,
                confirmations: TRANSACTION_RECEIPT_CONFIRMATIONS,
            });

            if (receipt.status !== "success") {
                throw new TransactionExecutionError("disputeResponse transaction failed");
            }
        } catch (error) {
            if (error instanceof BaseError) {
                const revertError = error.walk(
                    (err) => err instanceof ContractFunctionRevertedError,
                );
                if (revertError instanceof ContractFunctionRevertedError) {
                    const errorName = revertError.data?.errorName ?? "";
                    throw ErrorFactory.createError(errorName);
                }
            }
            throw error;
        }
    }

    /**
     * Pledges support for a dispute.
     *
     * @param {Request["prophetData"]} request - The request data for the dispute.
     * @param {Dispute["prophetData"]} dispute - The dispute data.
     * @throws {TransactionExecutionError} Throws if the transaction fails during execution.
     * @throws {ContractFunctionRevertedError} Throws if the contract function reverts.
     * @returns {Promise<void>}
     */
    async pledgeForDispute(
        request: Request["prophetData"],
        dispute: Dispute["prophetData"],
    ): Promise<void> {
        try {
            const { request: simulatedRequest } = await this.readClient.simulateContract({
                address: this.bondEscalationContract.address,
                abi: bondEscalationModuleAbi,
                functionName: "pledgeForDispute",
                args: [request, dispute],
                account: this.writeClient.account,
            });

            const hash = await this.writeClient.writeContract(simulatedRequest);

            const receipt = await this.readClient.waitForTransactionReceipt({
                hash,
                confirmations: TRANSACTION_RECEIPT_CONFIRMATIONS,
            });

            if (receipt.status !== "success") {
                throw new TransactionExecutionError("pledgeForDispute transaction failed");
            }
        } catch (error) {
            if (error instanceof BaseError) {
                const revertError = error.walk(
                    (err) => err instanceof ContractFunctionRevertedError,
                );
                if (revertError instanceof ContractFunctionRevertedError) {
                    const errorName = revertError.data?.errorName ?? "";
                    throw ErrorFactory.createError(errorName);
                }
            }
            throw error;
        }
    }

    /**
     * Pledges against a dispute.
     *
     * @param {Request["prophetData"]} request - The request data for the dispute.
     * @param {Dispute["prophetData"]} dispute - The dispute data.
     * @throws {TransactionExecutionError} Throws if the transaction fails during execution.
     * @throws {ContractFunctionRevertedError} Throws if the contract function reverts.
     * @returns {Promise<void>}
     */
    async pledgeAgainstDispute(
        request: Request["prophetData"],
        dispute: Dispute["prophetData"],
    ): Promise<void> {
        try {
            const { request: simulatedRequest } = await this.readClient.simulateContract({
                address: this.bondEscalationContract.address,
                abi: bondEscalationModuleAbi,
                functionName: "pledgeAgainstDispute",
                args: [request, dispute],
                account: this.writeClient.account,
            });

            const hash = await this.writeClient.writeContract(simulatedRequest);

            const receipt = await this.readClient.waitForTransactionReceipt({
                hash,
                confirmations: TRANSACTION_RECEIPT_CONFIRMATIONS,
            });

            if (receipt.status !== "success") {
                throw new TransactionExecutionError("pledgeAgainstDispute transaction failed");
            }
        } catch (error) {
            if (error instanceof BaseError) {
                const revertError = error.walk(
                    (err) => err instanceof ContractFunctionRevertedError,
                );
                if (revertError instanceof ContractFunctionRevertedError) {
                    const errorName = revertError.data?.errorName ?? "";
                    throw ErrorFactory.createError(errorName);
                }
            }
            throw error;
        }
    }

    /**
     * Settles a dispute by finalizing the response.
     *
     * @param {Request["prophetData"]} request - The request data.
     * @param {Response["prophetData"]} response - The response data.
     * @param {Dispute["prophetData"]} dispute - The dispute data.
     * @throws {TransactionExecutionError} Throws if the transaction fails during execution.
     * @throws {ContractFunctionRevertedError} Throws if the contract function reverts.
     * @returns {Promise<void>}
     */
    async settleDispute(
        request: Request["prophetData"],
        response: Response["prophetData"],
        dispute: Dispute["prophetData"],
    ): Promise<void> {
        try {
            const { request: simulatedRequest } = await this.readClient.simulateContract({
                address: this.bondEscalationContract.address,
                abi: bondEscalationModuleAbi,
                functionName: "settleBondEscalation",
                args: [request, response, dispute],
                account: this.writeClient.account,
            });

            const hash = await this.writeClient.writeContract(simulatedRequest);

            const receipt = await this.readClient.waitForTransactionReceipt({
                hash,
                confirmations: TRANSACTION_RECEIPT_CONFIRMATIONS,
            });

            if (receipt.status !== "success") {
                throw new TransactionExecutionError("settleBondEscalation transaction failed");
            }
        } catch (error) {
            if (error instanceof BaseError) {
                const revertError = error.walk(
                    (err) => err instanceof ContractFunctionRevertedError,
                );
                if (revertError instanceof ContractFunctionRevertedError) {
                    const errorName = revertError.data?.errorName ?? "";
                    throw ErrorFactory.createError(errorName);
                }
            }
            throw error;
        }
    }

    /**
     * Escalates a dispute to a higher authority.
     *
     * This function simulates the `escalateDispute` call on the Oracle contract
     * to validate that the transaction will succeed. If the simulation is successful, the transaction
     * is executed by the `writeContract` method of the wallet client. The function also handles any
     * potential errors that may occur during the simulation or transaction execution.
     *
     * @param {Request["prophetData"]} request - The request data.
     * @param {Response["prophetData"]} response - The response data.
     * @param {Dispute["prophetData"]} dispute - The dispute data.
     * @throws {TransactionExecutionError} Throws if the transaction fails during execution.
     * @throws {ContractFunctionRevertedError} Throws if the contract function reverts.
     * @returns {Promise<void>}
     */
    async escalateDispute(
        request: Request["prophetData"],
        response: Response["prophetData"],
        dispute: Dispute["prophetData"],
    ): Promise<void> {
        try {
            const { request: simulatedRequest } = await this.readClient.simulateContract({
                address: this.oracleContract.address,
                abi: oracleAbi,
                functionName: "escalateDispute",
                args: [request, response, dispute],
                account: this.writeClient.account,
            });

            const hash = await this.writeClient.writeContract(simulatedRequest);

            const receipt = await this.readClient.waitForTransactionReceipt({
                hash,
                confirmations: TRANSACTION_RECEIPT_CONFIRMATIONS,
            });

            if (receipt.status !== "success") {
                throw new TransactionExecutionError("escalateDispute transaction failed");
            }
        } catch (error) {
            if (error instanceof BaseError) {
                const revertError = error.walk(
                    (err) => err instanceof ContractFunctionRevertedError,
                );
                if (revertError instanceof ContractFunctionRevertedError) {
                    const errorName = revertError.data?.errorName ?? "";
                    throw ErrorFactory.createError(errorName);
                }
            }
            throw error;
        }
    }

    /**
     * Finalizes a request with a given response.
     *
     * This function simulates the `finalize` call on the Oracle contract
     * to validate that the transaction will succeed. If the simulation is successful, the transaction
     * is executed by the `writeContract` method of the wallet client. The function also handles any
     * potential errors that may occur during the simulation or transaction execution.
     *
     * @param {Request["prophetData"]} request - The request data.
     * @param {Response["prophetData"]} response - The response data to finalize.
     * @throws {TransactionExecutionError} Throws if the transaction fails during execution.
     * @throws {ContractFunctionRevertedError} Throws if the contract function reverts.
     * @returns {Promise<void>}
     */

    async finalize(
        request: Request["prophetData"],
        response: Response["prophetData"],
    ): Promise<void> {
        try {
            const { request: simulatedRequest } = await this.readClient.simulateContract({
                address: this.oracleContract.address,
                abi: oracleAbi,
                functionName: "finalize",
                args: [request, response],
                account: this.writeClient.account,
            });

            const hash = await this.writeClient.writeContract(simulatedRequest);

            const receipt = await this.readClient.waitForTransactionReceipt({
                hash,
                confirmations: TRANSACTION_RECEIPT_CONFIRMATIONS,
            });

            if (receipt.status !== "success") {
                throw new TransactionExecutionError("finalize transaction failed");
            }
        } catch (error) {
            if (error instanceof BaseError) {
                const revertError = error.walk(
                    (err) => err instanceof ContractFunctionRevertedError,
                );
                if (revertError instanceof ContractFunctionRevertedError) {
                    const errorName = revertError.data?.errorName ?? "";
                    throw ErrorFactory.createError(errorName);
                }
            }
            throw error;
        }
    }
}<|MERGE_RESOLUTION|>--- conflicted
+++ resolved
@@ -272,7 +272,6 @@
         return ["eip155:1", "eip155:42161"];
     }
 
-<<<<<<< HEAD
     getAccountingModuleAddress(): Address {
         // TODO: implement actual method
         return "0x01";
@@ -287,9 +286,6 @@
         // TODO: implement actual method
     }
 
-    // TODO: waiting for ChainId to be merged for _chains parameter
-=======
->>>>>>> 8440b288
     /**
      * Creates a request on the EBO Request Creator contract by simulating the transaction
      * and then executing it if the simulation is successful.
