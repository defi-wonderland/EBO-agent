--- conflicted
+++ resolved
@@ -1,8 +1,4 @@
-<<<<<<< HEAD
-import { Caip2ChainId, Caip2Utils, InvalidChainId } from "@ebo-agent/blocknumber/src/index.js";
-=======
-import { Caip2ChainId } from "@ebo-agent/blocknumber/src/index.js";
->>>>>>> 8c4a7024
+import { Caip2ChainId } from "@ebo-agent/blocknumber";
 import {
     AbiEvent,
     Address,
@@ -44,11 +40,8 @@
     oracleAbi,
 } from "../abis/index.js";
 import {
-<<<<<<< HEAD
     DecodeLogDataFailure,
-=======
     ErrorFactory,
->>>>>>> 8c4a7024
     InvalidAccountOnClient,
     InvalidBlockRangeError,
     RpcUrlsEmpty,
@@ -270,7 +263,6 @@
     }
 
     /**
-<<<<<<< HEAD
      * Decodes the log data for a specific event.
      *
      * @param eventName - The name of the event to decode.
@@ -293,13 +285,13 @@
             case "ResponseDisputed":
                 abi = oracleAbi;
                 break;
-            case "DisputeStatusChanged":
+            case "DisputeStatusUpdated":
                 abi = oracleAbi;
                 break;
             case "DisputeEscalated":
                 abi = oracleAbi;
                 break;
-            case "RequestFinalized":
+            case "OracleRequestFinalized":
                 abi = oracleAbi;
                 break;
             default:
@@ -340,21 +332,26 @@
 
         let requestId: RequestId;
         switch (eventName) {
+            // TODO: extract request ID properly from decoded log
             case "ResponseProposed":
+                // @ts-expect-error: must extract request ID properly
                 requestId = decodedLog.requestId;
                 break;
             case "ResponseDisputed":
+                // @ts-expect-error: must extract request ID properly
                 requestId = decodedLog.requestId;
                 break;
-            case "DisputeStatusChanged":
+            case "DisputeStatusUpdated":
             case "DisputeEscalated":
+                // @ts-expect-error: must extract request ID properly
                 requestId = decodedLog.requestId;
                 break;
-            case "RequestFinalized":
+            case "OracleRequestFinalized":
+                // @ts-expect-error: must extract request ID properly
                 requestId = decodedLog.requestId;
                 break;
             default:
-                throw new Error(`Unsupported event name: ${eventName}`);
+                throw new UnsupportedEvent(`Unsupported event name: ${eventName}`);
         }
 
         return {
@@ -378,39 +375,6 @@
             "DisputeStatusChanged",
             "DisputeEscalated",
             "RequestFinalized",
-=======
-     * Gets a list of events between two blocks.
-     *
-     * @param {bigint} _fromBlock - The starting block number.
-     * @param {bigint} _toBlock - The ending block number.
-     * @returns {Promise<EboEvent<EboEventName>[]>} A list of EBO events.
-     */
-    async getEvents(_fromBlock: bigint, _toBlock: bigint): Promise<EboEvent<EboEventName>[]> {
-        // TODO: implement actual method.
-        //
-        // We should decode events using the corresponding ABI and also "fabricate" new events
-        // if for some triggers there are no events (e.g. dispute window ended)
-        const eboRequestCreatorEvents: EboEvent<EboEventName>[] = [];
-
-        const oracleEvents = [
-            {
-                name: "ResponseDisputed",
-                blockNumber: 3n,
-                logIndex: 1,
-                requestId: "0x01" as RequestId,
-                metadata: {
-                    requestId: "0x01" as RequestId,
-                    responseId: "0x02" as ResponseId,
-                    disputeId: "0x03" as DisputeId,
-                    dispute: {
-                        disputer: "0x12345678901234567890123456789012",
-                        proposer: "0x12345678901234567890123456789012",
-                        responseId: "0x02" as ResponseId,
-                        requestId: "0x01" as RequestId,
-                    },
-                },
-            } as EboEvent<"ResponseDisputed">,
->>>>>>> 8c4a7024
         ];
 
         const logs = await this.readClient.getLogs({
@@ -447,18 +411,28 @@
         });
 
         return logs.map((log: Log) => {
+            if (log.blockNumber === null || log.logIndex === null) {
+                throw new Error("log.blockNumber or log.logIndex is null");
+            }
+
             const decodedLog = this.decodeLogData(
                 "RequestCreated",
                 log,
             ) as DecodedLogArgsMap["RequestCreated"];
+
             return {
                 name: "RequestCreated" as const,
                 blockNumber: log.blockNumber,
                 logIndex: log.logIndex,
                 rawLog: log,
-                requestId: decodedLog.requestId ?? "",
-                metadata: decodedLog,
-            };
+
+                requestId: decodedLog.requestId,
+                metadata: {
+                    requestId: decodedLog.requestId,
+                    epoch: decodedLog.epoch,
+                    chainId: decodedLog.chainId,
+                },
+            } as EboEvent<"RequestCreated">;
         });
     }
 
@@ -480,6 +454,8 @@
             this.getOracleEvents(fromBlock, toBlock),
         ]);
 
+        // TODO: update after requestId extracted properly
+        // @ts-expect-error: will error  until requestId extracted from each event properly
         return this.mergeEventStreams(requestCreatorEvents, oracleEvents);
     }
 
