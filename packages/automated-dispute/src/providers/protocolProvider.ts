--- conflicted
+++ resolved
@@ -688,30 +688,13 @@
                         requestId: event.args._requestId as RequestId,
                         epoch: event.args._epoch,
                         chainId: event.args._chainId as Caip2ChainId,
+                        request: event.args._request,
                     },
                 } as EboEvent<"RequestCreated">;
             }),
         );
 
-<<<<<<< HEAD
-            return {
-                name: "RequestCreated" as const,
-                blockNumber: event.blockNumber,
-                logIndex: event.logIndex,
-                rawLog: event,
-
-                requestId: event.args._requestId,
-                metadata: {
-                    requestId: event.args._requestId,
-                    epoch: event.args._epoch,
-                    chainId: event.args._chainId,
-                    request: event.args._request,
-                },
-            } as unknown as EboEvent<"RequestCreated">;
-        });
-=======
         return eventsWithTimestamps;
->>>>>>> 9bd35b54
     }
 
     /**
