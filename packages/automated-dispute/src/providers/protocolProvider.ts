import { Caip2ChainId, Caip2Utils, InvalidChainId } from "@ebo-agent/blocknumber";
import {
    Address,
    BaseError,
    ContractFunctionRevertedError,
    createPublicClient,
    createWalletClient,
    decodeAbiParameters,
    encodeAbiParameters,
    fallback,
    FallbackTransport,
    getContract,
    GetContractReturnType,
    Hex,
    http,
    HttpTransport,
    PublicClient,
    WalletClient,
} from "viem";
import { privateKeyToAccount } from "viem/accounts";
import { arbitrum } from "viem/chains";

import type {
    Dispute,
    DisputeId,
    EboEvent,
    EboEventName,
    Epoch,
    Request,
    RequestId,
    Response,
    ResponseId,
} from "../types/index.js";
import {
    bondEscalationModuleAbi,
    eboRequestCreatorAbi,
    epochManagerAbi,
    oracleAbi,
} from "../abis/index.js";
import {
    InvalidAccountOnClient,
    RpcUrlsEmpty,
    TransactionExecutionError,
} from "../exceptions/index.js";
import {
    IProtocolProvider,
    IReadProvider,
    IWriteProvider,
    ProtocolContractsAddresses,
} from "../interfaces/index.js";
import { ErrorFactory } from "../services/errorFactory.js";

<<<<<<< HEAD
type ProtocolRpcConfig = {
    urls: string[];
    transactionReceiptConfirmations: number;
    timeout: number;
    retryInterval: number;
};
=======
export const REQUEST_RESPONSE_MODULE_DATA_ABI_FIELDS = [
    { name: "accountingExtension", type: "address" },
    { name: "bondToken", type: "address" },
    { name: "bondSize", type: "uint256" },
    { name: "deadline", type: "uint256" },
    { name: "disputeWindow", type: "uint256" },
] as const;

export const REQUEST_DISPUTE_MODULE_DATA_ABI_FIELDS = [
    { name: "accountingExtension", type: "address" },
    { name: "bondToken", type: "address" },
    { name: "bondSize", type: "uint256" },
    { name: "maxNumberOfEscalations", type: "uint256" },
    { name: "bondEscalationDeadline", type: "uint256" },
    { name: "tyingBuffer", type: "uint256" },
    { name: "disputeWindow", type: "uint256" },
] as const;

export const RESPONSE_ABI_FIELDS = [
    { name: "chainId", type: "string" },
    { name: "epoch", type: "uint256" },
    { name: "block", type: "uint256" },
] as const;

// TODO: these constants should be env vars
const TRANSACTION_RECEIPT_CONFIRMATIONS = 1;
const TIMEOUT = 10000;
const RETRY_INTERVAL = 150;
>>>>>>> edaa9171

export class ProtocolProvider implements IProtocolProvider {
    private readClient: PublicClient<FallbackTransport<HttpTransport[]>>;
    private writeClient: WalletClient<FallbackTransport<HttpTransport[]>>;
    private oracleContract: GetContractReturnType<
        typeof oracleAbi,
        typeof this.writeClient,
        Address
    >;
    private epochManagerContract: GetContractReturnType<
        typeof epochManagerAbi,
        typeof this.readClient,
        Address
    >;
    private eboRequestCreatorContract: GetContractReturnType<
        typeof eboRequestCreatorAbi,
        typeof this.writeClient,
        Address
    >;
    private bondEscalationContract: GetContractReturnType<
        typeof bondEscalationModuleAbi,
        typeof this.writeClient,
        Address
    >;

    /**
     * Creates a new ProtocolProvider instance
     * @param rpcUrls The RPC URLs to connect to the Arbitrum chain
     * @param contracts The addresses of the protocol contracts that will be instantiated
     * @param privateKey The private key of the account that will be used to interact with the contracts
     */
    constructor(
        private readonly rpcConfig: ProtocolRpcConfig,
        contracts: ProtocolContractsAddresses,
        privateKey: Hex,
    ) {
        const { urls, timeout, retryInterval } = rpcConfig;

        if (urls.length === 0) {
            throw new RpcUrlsEmpty();
        }

        this.readClient = createPublicClient({
            chain: arbitrum,
            transport: fallback(
                urls.map((url) =>
                    http(url, {
                        timeout: timeout,
                        retryDelay: retryInterval,
                    }),
                ),
            ),
        });

        const account = privateKeyToAccount(privateKey);

        this.writeClient = createWalletClient({
            chain: arbitrum,
            transport: fallback(
                urls.map((url) =>
                    http(url, {
                        timeout: timeout,
                        retryDelay: retryInterval,
                    }),
                ),
            ),
            account: account,
        });

        // Instantiate all the protocol contracts
        this.oracleContract = getContract({
            address: contracts.oracle,
            abi: oracleAbi,
            client: this.writeClient,
        });
        this.epochManagerContract = getContract({
            address: contracts.epochManager,
            abi: epochManagerAbi,
            client: this.readClient,
        });
        this.eboRequestCreatorContract = getContract({
            address: contracts.eboRequestCreator,
            abi: eboRequestCreatorAbi,
            client: {
                public: this.readClient,
                wallet: this.writeClient,
            },
        });
        this.bondEscalationContract = getContract({
            address: contracts.bondEscalationModule,
            abi: bondEscalationModuleAbi,
            client: {
                public: this.readClient,
                wallet: this.writeClient,
            },
        });
    }

    public write: IWriteProvider = {
        createRequest: this.createRequest.bind(this),
        proposeResponse: this.proposeResponse.bind(this),
        disputeResponse: this.disputeResponse.bind(this),
        pledgeForDispute: this.pledgeForDispute.bind(this),
        pledgeAgainstDispute: this.pledgeAgainstDispute.bind(this),
        settleDispute: this.settleDispute.bind(this),
        escalateDispute: this.escalateDispute.bind(this),
        finalize: this.finalize.bind(this),
        approveAccountingModules: this.approveAccountingModules.bind(this),
    };

    public read: IReadProvider = {
        getCurrentEpoch: this.getCurrentEpoch.bind(this),
        getLastFinalizedBlock: this.getLastFinalizedBlock.bind(this),
        getEvents: this.getEvents.bind(this),
        getAvailableChains: this.getAvailableChains.bind(this),
        getAccountingModuleAddress: this.getAccountingModuleAddress.bind(this),
        getAccountingApprovedModules: this.getAccountingApprovedModules.bind(this),
    };

    /**
     * Returns the address of the account used for transactions.
     *
     * @returns {Address} The account address.
     */
    public getAccountAddress(): Address {
        if (!this.writeClient.account) {
            throw new InvalidAccountOnClient();
        }
        return this.writeClient.account.address;
    }

    /**
     * Gets the current epoch, the block number and its timestamp of the current epoch
     *
     * @returns The current epoch, its block number and its timestamp
     */
    async getCurrentEpoch(): Promise<Epoch> {
        const [epoch, epochFirstBlockNumber] = await Promise.all([
            this.epochManagerContract.read.currentEpoch(),
            this.epochManagerContract.read.currentEpochBlock(),
        ]);

        const epochFirstBlock = await this.readClient.getBlock({
            blockNumber: epochFirstBlockNumber,
        });

        return {
            number: epoch,
            firstBlockNumber: epochFirstBlockNumber,
            startTimestamp: epochFirstBlock.timestamp,
        };
    }

    async getLastFinalizedBlock(): Promise<bigint> {
        const { number } = await this.readClient.getBlock({ blockTag: "finalized" });

        return number;
    }

    async getEvents(_fromBlock: bigint, _toBlock: bigint): Promise<EboEvent<EboEventName>[]> {
        // TODO: implement actual method.
        //
        // We should decode events using the corresponding ABI and also "fabricate" new events
        // if for some triggers there are no events (e.g. dispute window ended)
        const eboRequestCreatorEvents: EboEvent<EboEventName>[] = [];

        const oracleEvents = [
            {
                name: "ResponseDisputed",
                blockNumber: 3n,
                logIndex: 1,
                requestId: "0x01" as RequestId,
                metadata: {
                    requestId: "0x01" as RequestId,
                    responseId: "0x02" as ResponseId,
                    disputeId: "0x03" as DisputeId,
                    dispute: {
                        disputer: "0x12345678901234567890123456789012",
                        proposer: "0x12345678901234567890123456789012",
                        responseId: "0x02" as ResponseId,
                        requestId: "0x01" as RequestId,
                    },
                },
            } as EboEvent<"ResponseDisputed">,
        ];

        return this.mergeEventStreams(eboRequestCreatorEvents, oracleEvents);
    }

    /**
     * Merge multiple streams of events considering the chain order, based on their block numbers
     * and log indexes.
     *
     * @param streams a collection of EboEvent[] arrays.
     * @returns the EboEvent[] arrays merged in a single array and sorted by ascending blockNumber
     *  and logIndex
     */
    private mergeEventStreams(...streams: EboEvent<EboEventName>[][]) {
        return streams
            .reduce((acc, curr) => acc.concat(curr), [])
            .sort((a, b) => {
                if (a.blockNumber < b.blockNumber) return 1;
                if (a.blockNumber > b.blockNumber) return -1;

                if (a.logIndex < b.logIndex) return 1;
                if (a.logIndex > b.logIndex) return -1;

                return 0;
            });
    }

    // TODO: use Caip2 Chain ID instead of string in return type
    async getAvailableChains(): Promise<Caip2ChainId[]> {
        // TODO: implement actual method
        return ["eip155:1", "eip155:42161"];
    }

    getAccountingModuleAddress(): Address {
        // TODO: implement actual method
        return "0x01";
    }

    async getAccountingApprovedModules(): Promise<Address[]> {
        // TODO: implement actual method
        return [];
    }

    async approveAccountingModules(_modules: Address[]): Promise<void> {
        // TODO: implement actual method
    }

    /**
     * Decodes the Prophet's request responseModuleData bytes into an object.
     *
     * @param responseModuleData responseModuleData bytes
     * @throws {BaseErrorType} when the responseModuleData decoding fails
     * @returns a decoded object with responseModuleData properties
     */
    static decodeRequestResponseModuleData(
        responseModuleData: Request["prophetData"]["responseModuleData"],
    ): Request["decodedData"]["responseModuleData"] {
        const decodedParameters = decodeAbiParameters(
            REQUEST_RESPONSE_MODULE_DATA_ABI_FIELDS,
            responseModuleData,
        );

        return {
            accountingExtension: decodedParameters[0],
            bondToken: decodedParameters[1],
            bondSize: decodedParameters[2],
            deadline: decodedParameters[3],
            disputeWindow: decodedParameters[4],
        };
    }

    /**
     * Decodes the Prophet's request disputeModuelData bytes into an object.
     *
     * @param disputeModuelData disputeModuelData bytes
     * @throws {BaseErrorType} when the disputeModuelData decoding fails
     * @returns a decoded object with disputeModuelData properties
     */
    static decodeRequestDisputeModuleData(
        disputeModuleData: Request["prophetData"]["disputeModuleData"],
    ): Request["decodedData"]["disputeModuleData"] {
        const decodedParameters = decodeAbiParameters(
            REQUEST_DISPUTE_MODULE_DATA_ABI_FIELDS,
            disputeModuleData,
        );

        return {
            accountingExtension: decodedParameters[0],
            bondToken: decodedParameters[1],
            bondSize: decodedParameters[2],
            maxNumberOfEscalations: decodedParameters[3],
            bondEscalationDeadline: decodedParameters[4],
            tyingBuffer: decodedParameters[5],
            disputeWindow: decodedParameters[6],
        };
    }

    /**
     * Encodes a Prophet's response body object into bytes.
     *
     * @param response response body object
     * @returns byte-encode response body
     */
    static encodeResponse(
        response: Response["decodedData"]["response"],
    ): Response["prophetData"]["response"] {
        return encodeAbiParameters(RESPONSE_ABI_FIELDS, [
            response.chainId,
            response.epoch,
            response.block,
        ]);
    }

    /**
     * Decodes a Prophet's response body bytes into an object.
     *
     * @param response response body bytes
     * @returns decoded response body object
     */
    static decodeResponse(
        response: Response["prophetData"]["response"],
    ): Response["decodedData"]["response"] {
        const decodedParameters = decodeAbiParameters(RESPONSE_ABI_FIELDS, response);

        const chainId = decodedParameters[0];

        if (Caip2Utils.isCaip2ChainId(chainId)) {
            return {
                chainId: chainId,
                epoch: decodedParameters[1],
                block: decodedParameters[2],
            };
        } else {
            throw new InvalidChainId(
                `Could not decode response chain ID while decoding:\n${response}`,
            );
        }
    }

    // TODO: waiting for ChainId to be merged for _chains parameter
    /**
     * Creates a request on the EBO Request Creator contract by simulating the transaction
     * and then executing it if the simulation is successful.
     *
     * @param {bigint} epoch - The epoch for which the request is being created.
     * @param {Caip2ChainId[]} chains - An array of chain identifiers where the request should be created.
     * @throws {Error} Throws an error if the chains array is empty or if the transaction fails.
     * @throws {EBORequestCreator_InvalidEpoch} Throws if the epoch is invalid.
     * @throws {Oracle_InvalidRequestBody} Throws if the request body is invalid.
     * @throws {EBORequestModule_InvalidRequester} Throws if the requester is invalid.
     * @throws {EBORequestCreator_ChainNotAdded} Throws if the specified chain is not added.
     * @returns {Promise<void>} A promise that resolves when the request is successfully created.
     */
    async createRequest(epoch: bigint, chains: Caip2ChainId[]): Promise<void> {
        if (chains.length === 0) {
            throw new Error("Chains array cannot be empty");
        }

        try {
            const { request } = await this.readClient.simulateContract({
                address: this.eboRequestCreatorContract.address,
                abi: eboRequestCreatorAbi,
                functionName: "createRequests",
                args: [epoch, chains],
                account: this.writeClient.account,
            });

            const hash = await this.writeClient.writeContract(request);

            const receipt = await this.readClient.waitForTransactionReceipt({
                hash,
                confirmations: this.rpcConfig.transactionReceiptConfirmations,
            });

            if (receipt.status !== "success") {
                throw new TransactionExecutionError("createRequest transaction failed");
            }
        } catch (error) {
            if (error instanceof BaseError) {
                const revertError = error.walk(
                    (err) => err instanceof ContractFunctionRevertedError,
                );
                if (revertError instanceof ContractFunctionRevertedError) {
                    const errorName = revertError.data?.errorName ?? "";
                    throw ErrorFactory.createError(errorName);
                }
            }
            throw error;
        }
    }

    /**
     * Proposes a response for a given request.
     *
     * @param {Request["prophetData"]} request - The request data.
     * @param {Response["prophetData"]} response - The response data to propose.
     * @throws {TransactionExecutionError} Throws if the transaction fails during execution.
     * @throws {ContractFunctionRevertedError} Throws if the contract function reverts.
     * @returns {Promise<void>}
     */
    async proposeResponse(
        request: Request["prophetData"],
        response: Response["prophetData"],
    ): Promise<void> {
        try {
            const { request: simulatedRequest } = await this.readClient.simulateContract({
                address: this.oracleContract.address,
                abi: oracleAbi,
                functionName: "proposeResponse",
                args: [request, response],
                account: this.writeClient.account,
            });

            const hash = await this.writeClient.writeContract(simulatedRequest);

            const receipt = await this.readClient.waitForTransactionReceipt({
                hash,
                confirmations: this.rpcConfig.transactionReceiptConfirmations,
            });

            if (receipt.status !== "success") {
                throw new TransactionExecutionError("proposeResponse transaction failed");
            }
        } catch (error) {
            if (error instanceof BaseError) {
                const revertError = error.walk(
                    (err) => err instanceof ContractFunctionRevertedError,
                );
                if (revertError instanceof ContractFunctionRevertedError) {
                    const errorName = revertError.data?.errorName ?? "";
                    throw ErrorFactory.createError(errorName);
                }
            }
            throw error;
        }
    }

    /**
     * Disputes a proposed response.
     *
     * @param {Request["prophetData"]} request - The request data.
     * @param {Response["prophetData"]} response - The response data to dispute.
     * @param {Dispute["prophetData"]} dispute - The dispute data.
     * @throws {TransactionExecutionError} Throws if the transaction fails during execution.
     * @throws {ContractFunctionRevertedError} Throws if the contract function reverts.
     * @returns {Promise<void>}
     */
    async disputeResponse(
        request: Request["prophetData"],
        response: Response["prophetData"],
        dispute: Dispute["prophetData"],
    ): Promise<void> {
        try {
            const { request: simulatedRequest } = await this.readClient.simulateContract({
                address: this.oracleContract.address,
                abi: oracleAbi,
                functionName: "disputeResponse",
                args: [request, response, dispute],
                account: this.writeClient.account,
            });

            const hash = await this.writeClient.writeContract(simulatedRequest);

            const receipt = await this.readClient.waitForTransactionReceipt({
                hash,
                confirmations: this.rpcConfig.transactionReceiptConfirmations,
            });

            if (receipt.status !== "success") {
                throw new TransactionExecutionError("disputeResponse transaction failed");
            }
        } catch (error) {
            if (error instanceof BaseError) {
                const revertError = error.walk(
                    (err) => err instanceof ContractFunctionRevertedError,
                );
                if (revertError instanceof ContractFunctionRevertedError) {
                    const errorName = revertError.data?.errorName ?? "";
                    throw ErrorFactory.createError(errorName);
                }
            }
            throw error;
        }
    }

    /**
     * Pledges support for a dispute.
     *
     * @param {Request["prophetData"]} request - The request data for the dispute.
     * @param {Dispute["prophetData"]} dispute - The dispute data.
     * @throws {TransactionExecutionError} Throws if the transaction fails during execution.
     * @throws {ContractFunctionRevertedError} Throws if the contract function reverts.
     * @returns {Promise<void>}
     */
    async pledgeForDispute(
        request: Request["prophetData"],
        dispute: Dispute["prophetData"],
    ): Promise<void> {
        try {
            const { request: simulatedRequest } = await this.readClient.simulateContract({
                address: this.bondEscalationContract.address,
                abi: bondEscalationModuleAbi,
                functionName: "pledgeForDispute",
                args: [request, dispute],
                account: this.writeClient.account,
            });

            const hash = await this.writeClient.writeContract(simulatedRequest);

            const receipt = await this.readClient.waitForTransactionReceipt({
                hash,
                confirmations: this.rpcConfig.transactionReceiptConfirmations,
            });

            if (receipt.status !== "success") {
                throw new TransactionExecutionError("pledgeForDispute transaction failed");
            }
        } catch (error) {
            if (error instanceof BaseError) {
                const revertError = error.walk(
                    (err) => err instanceof ContractFunctionRevertedError,
                );
                if (revertError instanceof ContractFunctionRevertedError) {
                    const errorName = revertError.data?.errorName ?? "";
                    throw ErrorFactory.createError(errorName);
                }
            }
            throw error;
        }
    }

    /**
     * Pledges against a dispute.
     *
     * @param {Request["prophetData"]} request - The request data for the dispute.
     * @param {Dispute["prophetData"]} dispute - The dispute data.
     * @throws {TransactionExecutionError} Throws if the transaction fails during execution.
     * @throws {ContractFunctionRevertedError} Throws if the contract function reverts.
     * @returns {Promise<void>}
     */
    async pledgeAgainstDispute(
        request: Request["prophetData"],
        dispute: Dispute["prophetData"],
    ): Promise<void> {
        try {
            const { request: simulatedRequest } = await this.readClient.simulateContract({
                address: this.bondEscalationContract.address,
                abi: bondEscalationModuleAbi,
                functionName: "pledgeAgainstDispute",
                args: [request, dispute],
                account: this.writeClient.account,
            });

            const hash = await this.writeClient.writeContract(simulatedRequest);

            const receipt = await this.readClient.waitForTransactionReceipt({
                hash,
                confirmations: this.rpcConfig.transactionReceiptConfirmations,
            });

            if (receipt.status !== "success") {
                throw new TransactionExecutionError("pledgeAgainstDispute transaction failed");
            }
        } catch (error) {
            if (error instanceof BaseError) {
                const revertError = error.walk(
                    (err) => err instanceof ContractFunctionRevertedError,
                );
                if (revertError instanceof ContractFunctionRevertedError) {
                    const errorName = revertError.data?.errorName ?? "";
                    throw ErrorFactory.createError(errorName);
                }
            }
            throw error;
        }
    }

    /**
     * Settles a dispute by finalizing the response.
     *
     * @param {Request["prophetData"]} request - The request data.
     * @param {Response["prophetData"]} response - The response data.
     * @param {Dispute["prophetData"]} dispute - The dispute data.
     * @throws {TransactionExecutionError} Throws if the transaction fails during execution.
     * @throws {ContractFunctionRevertedError} Throws if the contract function reverts.
     * @returns {Promise<void>}
     */
    async settleDispute(
        request: Request["prophetData"],
        response: Response["prophetData"],
        dispute: Dispute["prophetData"],
    ): Promise<void> {
        try {
            const { request: simulatedRequest } = await this.readClient.simulateContract({
                address: this.bondEscalationContract.address,
                abi: bondEscalationModuleAbi,
                functionName: "settleBondEscalation",
                args: [request, response, dispute],
                account: this.writeClient.account,
            });

            const hash = await this.writeClient.writeContract(simulatedRequest);

            const receipt = await this.readClient.waitForTransactionReceipt({
                hash,
                confirmations: this.rpcConfig.transactionReceiptConfirmations,
            });

            if (receipt.status !== "success") {
                throw new TransactionExecutionError("settleBondEscalation transaction failed");
            }
        } catch (error) {
            if (error instanceof BaseError) {
                const revertError = error.walk(
                    (err) => err instanceof ContractFunctionRevertedError,
                );
                if (revertError instanceof ContractFunctionRevertedError) {
                    const errorName = revertError.data?.errorName ?? "";
                    throw ErrorFactory.createError(errorName);
                }
            }
            throw error;
        }
    }

    /**
     * Escalates a dispute to a higher authority.
     *
     * This function simulates the `escalateDispute` call on the Oracle contract
     * to validate that the transaction will succeed. If the simulation is successful, the transaction
     * is executed by the `writeContract` method of the wallet client. The function also handles any
     * potential errors that may occur during the simulation or transaction execution.
     *
     * @param {Request["prophetData"]} request - The request data.
     * @param {Response["prophetData"]} response - The response data.
     * @param {Dispute["prophetData"]} dispute - The dispute data.
     * @throws {TransactionExecutionError} Throws if the transaction fails during execution.
     * @throws {ContractFunctionRevertedError} Throws if the contract function reverts.
     * @returns {Promise<void>}
     */
    async escalateDispute(
        request: Request["prophetData"],
        response: Response["prophetData"],
        dispute: Dispute["prophetData"],
    ): Promise<void> {
        try {
            const { request: simulatedRequest } = await this.readClient.simulateContract({
                address: this.oracleContract.address,
                abi: oracleAbi,
                functionName: "escalateDispute",
                args: [request, response, dispute],
                account: this.writeClient.account,
            });

            const hash = await this.writeClient.writeContract(simulatedRequest);

            const receipt = await this.readClient.waitForTransactionReceipt({
                hash,
                confirmations: this.rpcConfig.transactionReceiptConfirmations,
            });

            if (receipt.status !== "success") {
                throw new TransactionExecutionError("escalateDispute transaction failed");
            }
        } catch (error) {
            if (error instanceof BaseError) {
                const revertError = error.walk(
                    (err) => err instanceof ContractFunctionRevertedError,
                );
                if (revertError instanceof ContractFunctionRevertedError) {
                    const errorName = revertError.data?.errorName ?? "";
                    throw ErrorFactory.createError(errorName);
                }
            }
            throw error;
        }
    }

    /**
     * Finalizes a request with a given response.
     *
     * This function simulates the `finalize` call on the Oracle contract
     * to validate that the transaction will succeed. If the simulation is successful, the transaction
     * is executed by the `writeContract` method of the wallet client. The function also handles any
     * potential errors that may occur during the simulation or transaction execution.
     *
     * @param {Request["prophetData"]} request - The request data.
     * @param {Response["prophetData"]} response - The response data to finalize.
     * @throws {TransactionExecutionError} Throws if the transaction fails during execution.
     * @throws {ContractFunctionRevertedError} Throws if the contract function reverts.
     * @returns {Promise<void>}
     */

    async finalize(
        request: Request["prophetData"],
        response: Response["prophetData"],
    ): Promise<void> {
        try {
            const { request: simulatedRequest } = await this.readClient.simulateContract({
                address: this.oracleContract.address,
                abi: oracleAbi,
                functionName: "finalize",
                args: [request, response],
                account: this.writeClient.account,
            });

            const hash = await this.writeClient.writeContract(simulatedRequest);

            const receipt = await this.readClient.waitForTransactionReceipt({
                hash,
                confirmations: this.rpcConfig.transactionReceiptConfirmations,
            });

            if (receipt.status !== "success") {
                throw new TransactionExecutionError("finalize transaction failed");
            }
        } catch (error) {
            if (error instanceof BaseError) {
                const revertError = error.walk(
                    (err) => err instanceof ContractFunctionRevertedError,
                );
                if (revertError instanceof ContractFunctionRevertedError) {
                    const errorName = revertError.data?.errorName ?? "";
                    throw ErrorFactory.createError(errorName);
                }
            }
            throw error;
        }
    }
}<|MERGE_RESOLUTION|>--- conflicted
+++ resolved
@@ -50,14 +50,12 @@
 } from "../interfaces/index.js";
 import { ErrorFactory } from "../services/errorFactory.js";
 
-<<<<<<< HEAD
 type ProtocolRpcConfig = {
     urls: string[];
     transactionReceiptConfirmations: number;
     timeout: number;
     retryInterval: number;
 };
-=======
 export const REQUEST_RESPONSE_MODULE_DATA_ABI_FIELDS = [
     { name: "accountingExtension", type: "address" },
     { name: "bondToken", type: "address" },
@@ -81,12 +79,6 @@
     { name: "epoch", type: "uint256" },
     { name: "block", type: "uint256" },
 ] as const;
-
-// TODO: these constants should be env vars
-const TRANSACTION_RECEIPT_CONFIRMATIONS = 1;
-const TIMEOUT = 10000;
-const RETRY_INTERVAL = 150;
->>>>>>> edaa9171
 
 export class ProtocolProvider implements IProtocolProvider {
     private readClient: PublicClient<FallbackTransport<HttpTransport[]>>;
