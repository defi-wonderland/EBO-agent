--- conflicted
+++ resolved
@@ -3,7 +3,6 @@
 import {
     Address,
     BaseError,
-    BaseErrorType,
     ContractFunctionRevertedError,
     createPublicClient,
     createWalletClient,
@@ -278,7 +277,6 @@
         return ["eip155:1", "eip155:42161"];
     }
 
-<<<<<<< HEAD
     /**
      * Decodes the Prophet's request responseModuleData bytes into an object.
      *
@@ -372,8 +370,6 @@
     }
 
     // TODO: waiting for ChainId to be merged for _chains parameter
-=======
->>>>>>> 8440b288
     /**
      * Creates a request on the EBO Request Creator contract by simulating the transaction
      * and then executing it if the simulation is successful.
