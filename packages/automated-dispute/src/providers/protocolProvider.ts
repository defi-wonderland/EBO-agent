import { Caip2ChainId, Caip2Utils, InvalidChainId } from "@ebo-agent/blocknumber";
import {
    Address,
    createPublicClient,
    createWalletClient,
    decodeAbiParameters,
    encodeAbiParameters,
    fallback,
    FallbackTransport,
    getContract,
    GetContractReturnType,
    Hex,
    http,
    HttpTransport,
    PublicClient,
    WalletClient,
} from "viem";
import { privateKeyToAccount } from "viem/accounts";
import { arbitrum } from "viem/chains";

import type {
    Dispute,
    DisputeId,
    EboEvent,
    EboEventName,
    Epoch,
    Request,
    RequestId,
    Response,
    ResponseId,
} from "../types/index.js";
import {
    bondEscalationModuleAbi,
    eboRequestCreatorAbi,
    epochManagerAbi,
    oracleAbi,
} from "../abis/index.js";
import {
    ErrorFactory,
    InvalidAccountOnClient,
    RpcUrlsEmpty,
    TransactionExecutionError,
} from "../exceptions/index.js";
import {
    IProtocolProvider,
    IReadProvider,
    IWriteProvider,
    ProtocolContractsAddresses,
} from "../interfaces/index.js";

type ProtocolRpcConfig = {
    urls: string[];
    transactionReceiptConfirmations: number;
    timeout: number;
    retryInterval: number;
};
export const REQUEST_RESPONSE_MODULE_DATA_ABI_FIELDS = [
    { name: "accountingExtension", type: "address" },
    { name: "bondToken", type: "address" },
    { name: "bondSize", type: "uint256" },
    { name: "deadline", type: "uint256" },
    { name: "disputeWindow", type: "uint256" },
] as const;

export const REQUEST_DISPUTE_MODULE_DATA_ABI_FIELDS = [
    { name: "accountingExtension", type: "address" },
    { name: "bondToken", type: "address" },
    { name: "bondSize", type: "uint256" },
    { name: "maxNumberOfEscalations", type: "uint256" },
    { name: "bondEscalationDeadline", type: "uint256" },
    { name: "tyingBuffer", type: "uint256" },
    { name: "disputeWindow", type: "uint256" },
] as const;

export const RESPONSE_ABI_FIELDS = [
    { name: "chainId", type: "string" },
    { name: "epoch", type: "uint256" },
    { name: "block", type: "uint256" },
] as const;

export class ProtocolProvider implements IProtocolProvider {
    private readClient: PublicClient<FallbackTransport<HttpTransport[]>>;
    private writeClient: WalletClient<FallbackTransport<HttpTransport[]>>;
    private oracleContract: GetContractReturnType<
        typeof oracleAbi,
        typeof this.writeClient,
        Address
    >;
    private epochManagerContract: GetContractReturnType<
        typeof epochManagerAbi,
        typeof this.readClient,
        Address
    >;
    private eboRequestCreatorContract: GetContractReturnType<
        typeof eboRequestCreatorAbi,
        typeof this.writeClient,
        Address
    >;
    private bondEscalationContract: GetContractReturnType<
        typeof bondEscalationModuleAbi,
        typeof this.writeClient,
        Address
    >;

    /**
     * Creates a new ProtocolProvider instance
     * @param rpcUrls The RPC URLs to connect to the Arbitrum chain
     * @param contracts The addresses of the protocol contracts that will be instantiated
     * @param privateKey The private key of the account that will be used to interact with the contracts
     */
    constructor(
        private readonly rpcConfig: ProtocolRpcConfig,
        contracts: ProtocolContractsAddresses,
        privateKey: Hex,
    ) {
        const { urls, timeout, retryInterval } = rpcConfig;

        if (urls.length === 0) {
            throw new RpcUrlsEmpty();
        }

        this.readClient = createPublicClient({
            chain: arbitrum,
            transport: fallback(
                urls.map((url) =>
                    http(url, {
                        timeout: timeout,
                        retryDelay: retryInterval,
                    }),
                ),
            ),
        });

        const account = privateKeyToAccount(privateKey);

        this.writeClient = createWalletClient({
            chain: arbitrum,
            transport: fallback(
                urls.map((url) =>
                    http(url, {
                        timeout: timeout,
                        retryDelay: retryInterval,
                    }),
                ),
            ),
            account: account,
        });

        // Instantiate all the protocol contracts
        this.oracleContract = getContract({
            address: contracts.oracle,
            abi: oracleAbi,
            client: this.writeClient,
        });
        this.epochManagerContract = getContract({
            address: contracts.epochManager,
            abi: epochManagerAbi,
            client: this.readClient,
        });
        this.eboRequestCreatorContract = getContract({
            address: contracts.eboRequestCreator,
            abi: eboRequestCreatorAbi,
            client: {
                public: this.readClient,
                wallet: this.writeClient,
            },
        });
        this.bondEscalationContract = getContract({
            address: contracts.bondEscalationModule,
            abi: bondEscalationModuleAbi,
            client: {
                public: this.readClient,
                wallet: this.writeClient,
            },
        });
    }

    public write: IWriteProvider = {
        createRequest: this.createRequest.bind(this),
        proposeResponse: this.proposeResponse.bind(this),
        disputeResponse: this.disputeResponse.bind(this),
        pledgeForDispute: this.pledgeForDispute.bind(this),
        pledgeAgainstDispute: this.pledgeAgainstDispute.bind(this),
        settleDispute: this.settleDispute.bind(this),
        escalateDispute: this.escalateDispute.bind(this),
        finalize: this.finalize.bind(this),
        approveAccountingModules: this.approveAccountingModules.bind(this),
    };

    public read: IReadProvider = {
        getCurrentEpoch: this.getCurrentEpoch.bind(this),
        getLastFinalizedBlock: this.getLastFinalizedBlock.bind(this),
        getEvents: this.getEvents.bind(this),
        getAvailableChains: this.getAvailableChains.bind(this),
        getAccountingModuleAddress: this.getAccountingModuleAddress.bind(this),
        getAccountingApprovedModules: this.getAccountingApprovedModules.bind(this),
    };

    /**
     * Returns the address of the account used for transactions.
     *
     * @returns {Address} The account address.
     */
    public getAccountAddress(): Address {
        if (!this.writeClient.account) {
            throw new InvalidAccountOnClient();
        }
        return this.writeClient.account.address;
    }

    /**
     * Gets the current epoch, the block number and its timestamp of the current epoch
     *
     * @returns The current epoch, its block number and its timestamp
     */
    async getCurrentEpoch(): Promise<Epoch> {
        const [epoch, epochFirstBlockNumber] = await Promise.all([
            this.epochManagerContract.read.currentEpoch(),
            this.epochManagerContract.read.currentEpochBlock(),
        ]);

        const epochFirstBlock = await this.readClient.getBlock({
            blockNumber: epochFirstBlockNumber,
        });

        return {
            number: epoch,
            firstBlockNumber: epochFirstBlockNumber,
            startTimestamp: epochFirstBlock.timestamp,
        };
    }

    async getLastFinalizedBlock(): Promise<bigint> {
        const { number } = await this.readClient.getBlock({ blockTag: "finalized" });

        return number;
    }

    async getEvents(_fromBlock: bigint, _toBlock: bigint): Promise<EboEvent<EboEventName>[]> {
        // TODO: implement actual method.
        //
        // We should decode events using the corresponding ABI and also "fabricate" new events
        // if for some triggers there are no events (e.g. dispute window ended)
        const eboRequestCreatorEvents: EboEvent<EboEventName>[] = [];

        const oracleEvents = [
            {
                name: "ResponseDisputed",
                blockNumber: 3n,
                logIndex: 1,
                requestId: "0x01" as RequestId,
                metadata: {
                    requestId: "0x01" as RequestId,
                    responseId: "0x02" as ResponseId,
                    disputeId: "0x03" as DisputeId,
                    dispute: {
                        disputer: "0x12345678901234567890123456789012",
                        proposer: "0x12345678901234567890123456789012",
                        responseId: "0x02" as ResponseId,
                        requestId: "0x01" as RequestId,
                    },
                },
            } as EboEvent<"ResponseDisputed">,
        ];

        return this.mergeEventStreams(eboRequestCreatorEvents, oracleEvents);
    }

    /**
     * Merge multiple streams of events considering the chain order, based on their block numbers
     * and log indexes.
     *
     * @param streams a collection of EboEvent[] arrays.
     * @returns the EboEvent[] arrays merged in a single array and sorted by ascending blockNumber
     *  and logIndex
     */
    private mergeEventStreams(...streams: EboEvent<EboEventName>[][]) {
        return streams
            .reduce((acc, curr) => acc.concat(curr), [])
            .sort((a, b) => {
                if (a.blockNumber < b.blockNumber) return 1;
                if (a.blockNumber > b.blockNumber) return -1;

                if (a.logIndex < b.logIndex) return 1;
                if (a.logIndex > b.logIndex) return -1;

                return 0;
            });
    }

    // TODO: use Caip2 Chain ID instead of string in return type
    async getAvailableChains(): Promise<Caip2ChainId[]> {
        // TODO: implement actual method
        return ["eip155:1", "eip155:42161"];
    }

    getAccountingModuleAddress(): Address {
        // TODO: implement actual method
        return "0x01";
    }

    async getAccountingApprovedModules(): Promise<Address[]> {
        // TODO: implement actual method
        return [];
    }

    async approveAccountingModules(_modules: Address[]): Promise<void> {
        // TODO: implement actual method
    }

    /**
     * Decodes the Prophet's request responseModuleData bytes into an object.
     *
     * @param responseModuleData responseModuleData bytes
     * @throws {BaseErrorType} when the responseModuleData decoding fails
     * @returns a decoded object with responseModuleData properties
     */
    static decodeRequestResponseModuleData(
        responseModuleData: Request["prophetData"]["responseModuleData"],
    ): Request["decodedData"]["responseModuleData"] {
        const decodedParameters = decodeAbiParameters(
            REQUEST_RESPONSE_MODULE_DATA_ABI_FIELDS,
            responseModuleData,
        );

        return {
            accountingExtension: decodedParameters[0],
            bondToken: decodedParameters[1],
            bondSize: decodedParameters[2],
            deadline: decodedParameters[3],
            disputeWindow: decodedParameters[4],
        };
    }

    /**
     * Decodes the Prophet's request disputeModuelData bytes into an object.
     *
     * @param disputeModuelData disputeModuelData bytes
     * @throws {BaseErrorType} when the disputeModuelData decoding fails
     * @returns a decoded object with disputeModuelData properties
     */
    static decodeRequestDisputeModuleData(
        disputeModuleData: Request["prophetData"]["disputeModuleData"],
    ): Request["decodedData"]["disputeModuleData"] {
        const decodedParameters = decodeAbiParameters(
            REQUEST_DISPUTE_MODULE_DATA_ABI_FIELDS,
            disputeModuleData,
        );

        return {
            accountingExtension: decodedParameters[0],
            bondToken: decodedParameters[1],
            bondSize: decodedParameters[2],
            maxNumberOfEscalations: decodedParameters[3],
            bondEscalationDeadline: decodedParameters[4],
            tyingBuffer: decodedParameters[5],
            disputeWindow: decodedParameters[6],
        };
    }

    /**
     * Encodes a Prophet's response body object into bytes.
     *
     * @param response response body object
     * @returns byte-encode response body
     */
    static encodeResponse(
        response: Response["decodedData"]["response"],
    ): Response["prophetData"]["response"] {
        return encodeAbiParameters(RESPONSE_ABI_FIELDS, [
            response.chainId,
            response.epoch,
            response.block,
        ]);
    }

    /**
     * Decodes a Prophet's response body bytes into an object.
     *
     * @param response response body bytes
     * @returns decoded response body object
     */
    static decodeResponse(
        response: Response["prophetData"]["response"],
    ): Response["decodedData"]["response"] {
        const decodedParameters = decodeAbiParameters(RESPONSE_ABI_FIELDS, response);

        const chainId = decodedParameters[0];

        if (Caip2Utils.isCaip2ChainId(chainId)) {
            return {
                chainId: chainId,
                epoch: decodedParameters[1],
                block: decodedParameters[2],
            };
        } else {
            throw new InvalidChainId(
                `Could not decode response chain ID while decoding:\n${response}`,
            );
        }
    }

    // TODO: waiting for ChainId to be merged for _chains parameter
    /**
     * Creates a request on the EBO Request Creator contract by simulating the transaction
     * and then executing it if the simulation is successful.
     *
     * @param {bigint} epoch - The epoch for which the request is being created.
     * @param {Caip2ChainId[]} chains - An array of chain identifiers where the request should be created.
     * @throws {Error} Throws an error if the chains array is empty or if the transaction fails.
     * @throws {EBORequestCreator_InvalidEpoch} Throws if the epoch is invalid.
     * @throws {Oracle_InvalidRequestBody} Throws if the request body is invalid.
     * @throws {EBORequestModule_InvalidRequester} Throws if the requester is invalid.
     * @throws {EBORequestCreator_ChainNotAdded} Throws if the specified chain is not added.
     * @returns {Promise<void>} A promise that resolves when the request is successfully created.
     */
    async createRequest(epoch: bigint, chains: Caip2ChainId[]): Promise<void> {
        if (chains.length === 0) {
            throw new Error("Chains array cannot be empty");
        }

        try {
            const { request } = await this.readClient.simulateContract({
                address: this.eboRequestCreatorContract.address,
                abi: eboRequestCreatorAbi,
                functionName: "createRequests",
                args: [epoch, chains],
                account: this.writeClient.account,
            });

            const hash = await this.writeClient.writeContract(request);

            const receipt = await this.readClient.waitForTransactionReceipt({
                hash,
                confirmations: this.rpcConfig.transactionReceiptConfirmations,
            });

            if (receipt.status !== "success") {
                throw new TransactionExecutionError("createRequest transaction failed");
            }
        } catch (error) {
            throw error;
        }
    }

    /**
     * Proposes a response for a given request.
     *
     * @param {Request["prophetData"]} request - The request data.
     * @param {Response["prophetData"]} response - The response data to propose.
     * @throws {TransactionExecutionError} Throws if the transaction fails during execution.
     * @throws {ContractFunctionRevertedError} Throws if the contract function reverts.
     * @returns {Promise<void>}
     */
    async proposeResponse(
        request: Request["prophetData"],
        response: Response["prophetData"],
    ): Promise<void> {
        try {
            const { request: simulatedRequest } = await this.readClient.simulateContract({
                address: this.oracleContract.address,
                abi: oracleAbi,
                functionName: "proposeResponse",
                args: [request, response],
                account: this.writeClient.account,
            });

            const hash = await this.writeClient.writeContract(simulatedRequest);

            const receipt = await this.readClient.waitForTransactionReceipt({
                hash,
                confirmations: this.rpcConfig.transactionReceiptConfirmations,
            });

            if (receipt.status !== "success") {
                throw new TransactionExecutionError("proposeResponse transaction failed");
            }
        } catch (error) {
            throw error;
        }
    }

    /**
     * Disputes a proposed response.
     *
     * @param {Request["prophetData"]} request - The request data.
     * @param {Response["prophetData"]} response - The response data to dispute.
     * @param {Dispute["prophetData"]} dispute - The dispute data.
     * @throws {TransactionExecutionError} Throws if the transaction fails during execution.
     * @throws {ContractFunctionRevertedError} Throws if the contract function reverts.
     * @returns {Promise<void>}
     */
    async disputeResponse(
        request: Request["prophetData"],
        response: Response["prophetData"],
        dispute: Dispute["prophetData"],
    ): Promise<void> {
        try {
            const { request: simulatedRequest } = await this.readClient.simulateContract({
                address: this.oracleContract.address,
                abi: oracleAbi,
                functionName: "disputeResponse",
                args: [request, response, dispute],
                account: this.writeClient.account,
            });

            const hash = await this.writeClient.writeContract(simulatedRequest);

            const receipt = await this.readClient.waitForTransactionReceipt({
                hash,
                confirmations: this.rpcConfig.transactionReceiptConfirmations,
            });

            if (receipt.status !== "success") {
                throw new TransactionExecutionError("disputeResponse transaction failed");
            }
        } catch (error) {
<<<<<<< HEAD
=======
            throw error;
        }
    }

    /**
     * Pledges support for a dispute.
     *
     * @param {Request["prophetData"]} request - The request data for the dispute.
     * @param {Dispute["prophetData"]} dispute - The dispute data.
     * @throws {TransactionExecutionError} Throws if the transaction fails during execution.
     * @throws {ContractFunctionRevertedError} Throws if the contract function reverts.
     * @returns {Promise<void>}
     */
    async pledgeForDispute(
        request: Request["prophetData"],
        dispute: Dispute["prophetData"],
    ): Promise<void> {
        try {
            const { request: simulatedRequest } = await this.readClient.simulateContract({
                address: this.bondEscalationContract.address,
                abi: bondEscalationModuleAbi,
                functionName: "pledgeForDispute",
                args: [request, dispute],
                account: this.writeClient.account,
            });

            const hash = await this.writeClient.writeContract(simulatedRequest);

            const receipt = await this.readClient.waitForTransactionReceipt({
                hash,
                confirmations: this.rpcConfig.transactionReceiptConfirmations,
            });

            if (receipt.status !== "success") {
                throw new TransactionExecutionError("pledgeForDispute transaction failed");
            }
        } catch (error) {
            if (error instanceof BaseError) {
                const revertError = error.walk(
                    (err) => err instanceof ContractFunctionRevertedError,
                );
                if (revertError instanceof ContractFunctionRevertedError) {
                    const errorName = revertError.data?.errorName ?? "";
                    throw ErrorFactory.createError(errorName);
                }
            }
>>>>>>> 43fb005e
            throw error;
        }
    }

    /**
     * Pledges against a dispute.
     *
     * @param {Request["prophetData"]} request - The request data for the dispute.
     * @param {Dispute["prophetData"]} dispute - The dispute data.
     * @throws {TransactionExecutionError} Throws if the transaction fails during execution.
     * @throws {ContractFunctionRevertedError} Throws if the contract function reverts.
     * @returns {Promise<void>}
     */
    async pledgeAgainstDispute(
        request: Request["prophetData"],
        dispute: Dispute["prophetData"],
    ): Promise<void> {
        try {
            const { request: simulatedRequest } = await this.readClient.simulateContract({
                address: this.bondEscalationContract.address,
                abi: bondEscalationModuleAbi,
                functionName: "pledgeAgainstDispute",
                args: [request, dispute],
                account: this.writeClient.account,
            });

            const hash = await this.writeClient.writeContract(simulatedRequest);

            const receipt = await this.readClient.waitForTransactionReceipt({
                hash,
                confirmations: this.rpcConfig.transactionReceiptConfirmations,
            });

            if (receipt.status !== "success") {
                throw new TransactionExecutionError("pledgeAgainstDispute transaction failed");
            }
        } catch (error) {
            if (error instanceof BaseError) {
                const revertError = error.walk(
                    (err) => err instanceof ContractFunctionRevertedError,
                );
                if (revertError instanceof ContractFunctionRevertedError) {
                    const errorName = revertError.data?.errorName ?? "";
                    throw ErrorFactory.createError(errorName);
                }
            }
            throw error;
        }
    }

    /**
     * Settles a dispute by finalizing the response.
     *
     * @param {Request["prophetData"]} request - The request data.
     * @param {Response["prophetData"]} response - The response data.
     * @param {Dispute["prophetData"]} dispute - The dispute data.
     * @throws {TransactionExecutionError} Throws if the transaction fails during execution.
     * @throws {ContractFunctionRevertedError} Throws if the contract function reverts.
     * @returns {Promise<void>}
     */
    async settleDispute(
        request: Request["prophetData"],
        response: Response["prophetData"],
        dispute: Dispute["prophetData"],
    ): Promise<void> {
        try {
            const { request: simulatedRequest } = await this.readClient.simulateContract({
                address: this.bondEscalationContract.address,
                abi: bondEscalationModuleAbi,
                functionName: "settleBondEscalation",
                args: [request, response, dispute],
                account: this.writeClient.account,
            });

            const hash = await this.writeClient.writeContract(simulatedRequest);

            const receipt = await this.readClient.waitForTransactionReceipt({
                hash,
                confirmations: this.rpcConfig.transactionReceiptConfirmations,
            });

            if (receipt.status !== "success") {
                throw new TransactionExecutionError("settleBondEscalation transaction failed");
            }
        } catch (error) {
            if (error instanceof BaseError) {
                const revertError = error.walk(
                    (err) => err instanceof ContractFunctionRevertedError,
                );
                if (revertError instanceof ContractFunctionRevertedError) {
                    const errorName = revertError.data?.errorName ?? "";
                    throw ErrorFactory.createError(errorName);
                }
            }
            throw error;
        }
    }

    /**
     * Escalates a dispute to a higher authority.
     *
     * This function simulates the `escalateDispute` call on the Oracle contract
     * to validate that the transaction will succeed. If the simulation is successful, the transaction
     * is executed by the `writeContract` method of the wallet client. The function also handles any
     * potential errors that may occur during the simulation or transaction execution.
     *
     * @param {Request["prophetData"]} request - The request data.
     * @param {Response["prophetData"]} response - The response data.
     * @param {Dispute["prophetData"]} dispute - The dispute data.
     * @throws {TransactionExecutionError} Throws if the transaction fails during execution.
     * @throws {ContractFunctionRevertedError} Throws if the contract function reverts.
     * @returns {Promise<void>}
     */
    async escalateDispute(
        request: Request["prophetData"],
        response: Response["prophetData"],
        dispute: Dispute["prophetData"],
    ): Promise<void> {
        try {
            const { request: simulatedRequest } = await this.readClient.simulateContract({
                address: this.oracleContract.address,
                abi: oracleAbi,
                functionName: "escalateDispute",
                args: [request, response, dispute],
                account: this.writeClient.account,
            });

            const hash = await this.writeClient.writeContract(simulatedRequest);

            const receipt = await this.readClient.waitForTransactionReceipt({
                hash,
                confirmations: this.rpcConfig.transactionReceiptConfirmations,
            });

            if (receipt.status !== "success") {
                throw new TransactionExecutionError("escalateDispute transaction failed");
            }
        } catch (error) {
            throw error;
        }
    }

    /**
     * Finalizes a request with a given response.
     *
     * This function simulates the `finalize` call on the Oracle contract
     * to validate that the transaction will succeed. If the simulation is successful, the transaction
     * is executed by the `writeContract` method of the wallet client. The function also handles any
     * potential errors that may occur during the simulation or transaction execution.
     *
     * @param {Request["prophetData"]} request - The request data.
     * @param {Response["prophetData"]} response - The response data to finalize.
     * @throws {TransactionExecutionError} Throws if the transaction fails during execution.
     * @throws {ContractFunctionRevertedError} Throws if the contract function reverts.
     * @returns {Promise<void>}
     */

    async finalize(
        request: Request["prophetData"],
        response: Response["prophetData"],
    ): Promise<void> {
        try {
            const { request: simulatedRequest } = await this.readClient.simulateContract({
                address: this.oracleContract.address,
                abi: oracleAbi,
                functionName: "finalize",
                args: [request, response],
                account: this.writeClient.account,
            });

            const hash = await this.writeClient.writeContract(simulatedRequest);

            const receipt = await this.readClient.waitForTransactionReceipt({
                hash,
                confirmations: this.rpcConfig.transactionReceiptConfirmations,
            });

            if (receipt.status !== "success") {
                throw new TransactionExecutionError("finalize transaction failed");
            }
        } catch (error) {
            throw error;
        }
    }
}<|MERGE_RESOLUTION|>--- conflicted
+++ resolved
@@ -1,6 +1,8 @@
-import { Caip2ChainId, Caip2Utils, InvalidChainId } from "@ebo-agent/blocknumber";
+import { Caip2ChainId, Caip2Utils, InvalidChainId } from "@ebo-agent/blocknumber/src/index.js";
 import {
     Address,
+    BaseError,
+    ContractFunctionRevertedError,
     createPublicClient,
     createWalletClient,
     decodeAbiParameters,
@@ -515,8 +517,6 @@
                 throw new TransactionExecutionError("disputeResponse transaction failed");
             }
         } catch (error) {
-<<<<<<< HEAD
-=======
             throw error;
         }
     }
@@ -563,7 +563,6 @@
                     throw ErrorFactory.createError(errorName);
                 }
             }
->>>>>>> 43fb005e
             throw error;
         }
     }
