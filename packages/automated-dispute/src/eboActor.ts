--- conflicted
+++ resolved
@@ -16,7 +16,6 @@
 } from "./exceptions/index.js";
 import { EboRegistry, EboRegistryCommand } from "./interfaces/index.js";
 import { ProtocolProvider } from "./protocolProvider.js";
-<<<<<<< HEAD
 import { AddRequest, AddResponse } from "./services/index.js";
 import {
     Dispute,
@@ -42,10 +41,6 @@
 
     return e1.logIndex - e2.logIndex;
 };
-=======
-import { EboEvent, EboEventName } from "./types/events.js";
-import { Dispute, Request, RequestId, Response, ResponseBody } from "./types/prophet.js";
->>>>>>> 0a5fdab8
 
 /**
  * Actor that handles a singular Prophet's request asking for the block number that corresponds
@@ -204,11 +199,6 @@
      *
      * @param blockNumber block number to check open/closed windows
      */
-<<<<<<< HEAD
-    public async onLastBlockUpdated(_blockNumber: bigint) {
-        // TODO
-        throw new Error("Implement me");
-=======
     public async onLastBlockUpdated(blockNumber: bigint): Promise<void> {
         await this.settleDisputes(blockNumber);
 
@@ -365,7 +355,6 @@
         if (blockNumber <= disputeWindow) return false;
 
         return dispute ? dispute.status === "Lost" : true;
->>>>>>> 0a5fdab8
     }
 
     /**
@@ -388,9 +377,6 @@
      *
      * @param event `RequestCreated` event
      */
-<<<<<<< HEAD
-    private async onRequestCreated(event: EboEvent<"RequestCreated">): Promise<void> {
-=======
     public async onRequestCreated(event: EboEvent<"RequestCreated">): Promise<void> {
         if (event.metadata.requestId != this.actorRequest.id)
             throw new RequestMismatch(this.actorRequest.id, event.metadata.requestId);
@@ -407,14 +393,12 @@
             id: this.actorRequest.id,
             chainId: event.metadata.chainId,
             epoch: this.actorRequest.epoch,
-            epochTimestamp: this.actorRequest.epochTimestamp,
             createdAt: event.blockNumber,
             prophetData: event.metadata.request,
         };
 
         this.registry.addRequest(request);
 
->>>>>>> 0a5fdab8
         if (this.anyActiveProposal()) {
             // Skipping new proposal until the actor receives a ResponseDisputed event;
             // at that moment, it will be possible to re-propose again.
@@ -541,9 +525,6 @@
      * @param event a `ResponseProposed` event
      * @returns void
      */
-<<<<<<< HEAD
-    private async onResponseProposed(event: EboEvent<"ResponseProposed">): Promise<void> {
-=======
     public async onResponseProposed(event: EboEvent<"ResponseProposed">): Promise<void> {
         this.shouldHandleRequest(event.metadata.requestId);
 
@@ -553,9 +534,8 @@
             prophetData: event.metadata.response,
         };
 
-        this.registry.addResponse(event.metadata.responseId, response);
-
->>>>>>> 0a5fdab8
+        this.registry.addResponse(response);
+
         const eventResponse = event.metadata.response;
         const actorResponse = await this.buildResponse(eventResponse.response.chainId);
 
