import { BlockNumberService, Caip2ChainId } from "@ebo-agent/blocknumber";
import { Address, ILogger } from "@ebo-agent/shared";
import { Mutex } from "async-mutex";
import { Heap } from "heap-js";
import { BlockNumber, ContractFunctionRevertedError } from "viem";

import type {
    Dispute,
    DisputeStatus,
    EboEvent,
    EboEventName,
    Epoch,
    Request,
    Response,
    ResponseBody,
    ResponseId,
} from "../types/index.js";
import { ErrorHandler } from "../exceptions/errorHandler.js";
import {
    CustomContractError,
    DisputeWithoutResponse,
    ErrorFactory,
    InvalidActorState,
    InvalidDisputeStatus,
    PastEventEnqueueError,
    RequestMismatch,
    ResponseAlreadyProposed,
    UnknownEvent,
} from "../exceptions/index.js";
import { EboRegistry, EboRegistryCommand } from "../interfaces/index.js";
import { ProtocolProvider } from "../providers/index.js";
import {
    AddDispute,
    AddRequest,
    AddResponse,
    FinalizeRequest,
    UpdateDisputeStatus,
} from "../services/index.js";
import { ActorRequest } from "../types/actorRequest.js";

/**
 * Compare function to sort events chronologically in ascending order by block number
 * and log index.
 *
 * @param e1 EBO event
 * @param e2 EBO event
 * @returns 1 if `e2` is older than `e1`, -1 if `e1` is older than `e2`, 0 otherwise
 */
const EBO_EVENT_COMPARATOR = (e1: EboEvent<EboEventName>, e2: EboEvent<EboEventName>) => {
    if (e1.blockNumber > e2.blockNumber) return 1;
    if (e1.blockNumber < e2.blockNumber) return -1;

    return e1.logIndex - e2.logIndex;
};

/**
 * Actor that handles a singular Prophet's request asking for the block number that corresponds
 * to an instant on an indexed chain.
 */
export class EboActor {
    /**
     * Events queue that keeps the pending events to be processed.
     *
     * **NOTE**: the only place where `pop` should be called for the queue is during
     * `processEvents`
     */
    private readonly eventsQueue: Heap<EboEvent<EboEventName>>;
    private lastEventProcessed: EboEvent<EboEventName> | undefined;

    /**
     * Creates an `EboActor` instance.
     *
     * @param actorRequest.id request ID this actor will handle
     * @param actorRequest.epoch requested epoch
     * @param protocolProvider a `ProtocolProvider` instance
     * @param blockNumberService a `BlockNumberService` instance
     * @param registry an `EboRegistry` instance
     * @param logger an `ILogger` instance
     */
    constructor(
        public readonly actorRequest: ActorRequest,
        private readonly protocolProvider: ProtocolProvider,
        private readonly blockNumberService: BlockNumberService,
        private readonly registry: EboRegistry,
        private readonly eventProcessingMutex: Mutex,
        private readonly logger: ILogger,
    ) {
        this.eventsQueue = new Heap(EBO_EVENT_COMPARATOR);
    }

    /**
     * Enqueue events to be processed by the actor.
     *
     * @param event EBO event
     */
    public enqueue(event: EboEvent<EboEventName>): void {
        if (!this.shouldHandleRequest(event.requestId)) {
            this.logger.error(`The request ${event.requestId} is not handled by this actor.`);

            throw new RequestMismatch(this.actorRequest.id, event.requestId);
        }

        if (this.lastEventProcessed) {
            const isPastEvent = EBO_EVENT_COMPARATOR(this.lastEventProcessed, event) >= 0;

            if (isPastEvent) throw new PastEventEnqueueError(this.lastEventProcessed, event);
        }

        this.eventsQueue.push(event);
    }

    /**
     * Process all enqueued events synchronously and sequentially, based on their block numbers.
     *
     * The processing will update the internal state of the actor and, if the event is the most
     * recent one, it will try to react to it by interacting with the protocol smart contracts.
     *
     * An error thrown after updating the internal state will cause a rollback for the internal
     * state update and will keep the not-processed yet events, so those can be retried in the
     * future, where there are two scenarios:
     *
     * 1) New events were fetched, the failing event was handled by another agent and event
     *      processing resumes.
     * 2) No new events were fetched, the failing event processing will be retried until it
     *      succeeds, new events are fetched or the actor expires.
     *
     * The actor is supposed to process the events until the request expires somehow.
     *
     * @throws {RequestMismatch} when an event from another request was enqueued in this actor
     */
<<<<<<< HEAD
    public async processEvents(): Promise<void> {
        // TODO: check for actor expiration (ie if it makes no sense to still handle the request events)
=======
    public processEvents(): Promise<void> {
>>>>>>> bac1fea4
        return this.eventProcessingMutex.runExclusive(async () => {
            let event: EboEvent<EboEventName> | undefined;

            while ((event = this.eventsQueue.pop())) {
                this.lastEventProcessed = event;

                const updateStateCommand = this.buildUpdateStateCommand(event);

                updateStateCommand.run();

                try {
                    if (this.eventsQueue.isEmpty()) {
                        // `event` is the last and most recent event thus
                        // it needs to run some RPCs to keep Prophet's flow going on
                        await this.onLastEvent(event);
                    }
                } catch (err) {
                    this.logger.error(`Error processing event ${event.name}: ${err}`);

                    if (err instanceof CustomContractError) {
                        if (err.strategy.shouldReenqueue) {
                            this.eventsQueue.push(event);
                            updateStateCommand.undo();
                            // Break to prevent immediate re-processing
                            break;
                        }

                        if (err.strategy.shouldTerminate) {
                            // Rethrow for EboProcessor to handle
                            throw err;
                        }
                    } else {
                        throw err;
                    }
                }
            }
        });
    }

    /**
     * Update internal state for Request, Response and Dispute instances.
     *
     * TODO: move to a Factory and use it as EboActor dependency, right now we have to mock
     *  this private method which is eww
     *
     * @param _event EBO event
     */
    private buildUpdateStateCommand(event: EboEvent<EboEventName>): EboRegistryCommand {
        switch (event.name) {
            case "RequestCreated":
                return AddRequest.buildFromEvent(
                    event as EboEvent<"RequestCreated">,
                    this.registry,
                );

            case "ResponseProposed":
                return AddResponse.buildFromEvent(
                    event as EboEvent<"ResponseProposed">,
                    this.registry,
                );

            case "ResponseDisputed":
                return AddDispute.buildFromEvent(
                    event as EboEvent<"ResponseDisputed">,
                    this.registry,
                );

            case "DisputeStatusChanged":
                return UpdateDisputeStatus.buildFromEvent(
                    event as EboEvent<"DisputeStatusChanged">,
                    this.registry,
                );

            case "DisputeEscalated":
                return UpdateDisputeStatus.buildFromEvent(
                    event as EboEvent<"DisputeEscalated">,
                    this.registry,
                );

            case "RequestFinalized":
                return FinalizeRequest.buildFromEvent(
                    event as EboEvent<"RequestFinalized">,
                    this.registry,
                );

            default:
                throw new UnknownEvent(event.name);
        }
    }

    /**
     * Handle the last known event and triggers reactive interactions with smart contracts.
     *
     * A basic example would be reacting to a new request by proposing a response.
     *
     * @param event EBO event
     */
    private async onLastEvent(event: EboEvent<EboEventName>) {
        switch (event.name) {
            case "RequestCreated":
                await this.onRequestCreated(event as EboEvent<"RequestCreated">);

                break;

            case "ResponseProposed":
                await this.onResponseProposed(event as EboEvent<"ResponseProposed">);

                break;

            case "ResponseDisputed":
                await this.onResponseDisputed(event as EboEvent<"ResponseDisputed">);

                break;

            case "DisputeStatusChanged":
                await this.onDisputeStatusChanged(event as EboEvent<"DisputeStatusChanged">);

                break;

            case "DisputeEscalated":
                await this.onDisputeEscalated(event as EboEvent<"DisputeEscalated">);

                break;

            case "RequestFinalized":
                await this.onRequestFinalized(event as EboEvent<"RequestFinalized">);

                break;

            default:
                throw new UnknownEvent(event.name);
        }
    }

    /**
     * Finalize the request if the proposal window is closed and there is an accepted response.
     *
     * @param request The request to finalize
     * @param blockNumber The current block number
     */
<<<<<<< HEAD
    private async finalizeRequest(request: Request, blockNumber: bigint): Promise<void> {
        try {
            const proposalDeadline = request.prophetData.responseModuleData.deadline;
            const isProposalWindowOpen = blockNumber <= proposalDeadline;
=======
    public async onLastBlockUpdated(blockNumber: bigint): Promise<void> {
        await this.settleDisputes(blockNumber);

        const request = this.getActorRequest();
        const proposalDeadline = request.decodedData.responseModuleData.deadline;
        const isProposalWindowOpen = blockNumber <= proposalDeadline;

        if (isProposalWindowOpen) {
            this.logger.debug(`Proposal window for request ${request.id} not closed yet.`);
>>>>>>> bac1fea4

            if (isProposalWindowOpen) {
                this.logger.debug(`Proposal window for request ${request.id} not closed yet.`);
                return;
            }

            const acceptedResponse = this.getAcceptedResponse(blockNumber);

            if (acceptedResponse) {
                this.logger.info(`Finalizing request ${request.id}...`);

                await this.protocolProvider.finalize(
                    request.prophetData,
                    acceptedResponse.prophetData,
                );
            }
            // TODO: check for responseModuleData.deadline, if no answer has been accepted after the deadline
            //  notify and (TBD) finalize with no response
        } catch (err) {
            if (err instanceof ContractFunctionRevertedError) {
                const customError = ErrorFactory.createError(err.name).setContext({
                    request,
                    response: this.getAcceptedResponse(blockNumber),
                    blockNumber,
                    registry: this.registry,
                });
                await ErrorHandler.handle(customError, {
                    terminateActor: () => {
                        throw customError;
                    },
                    // TODO: implement notificationService
                    // notifyError: async () => {
                    //     await this.notificationService.notifyError(customError, {
                    //         request,
                    //         response,
                    //         dispute,
                    //         registry: this.registry,
                    //     });
                    // },
                });
            } else {
                throw err;
            }
        }
    }

    /**
     * Triggers time-based interactions with smart contracts. This handles window-based
     * checks like proposal windows to close requests, or dispute windows to accept responses.
     *
     * @param blockNumber block number to check open/closed windows
     */
    public async onLastBlockUpdated(blockNumber: bigint): Promise<void> {
        try {
            await this.settleDisputes(blockNumber);
            const request = this.getActorRequest();
            await this.finalizeRequest(request, blockNumber);
        } catch (err) {
            if (err instanceof ContractFunctionRevertedError) {
                const customError = ErrorFactory.createError(err.name).setContext({
                    blockNumber,
                    registry: this.registry,
                });

                await ErrorHandler.handle(customError, {
                    terminateActor: () => {
                        throw customError;
                    },
                    // TODO: implement notificationService
                    // notifyError: async () => {
                    //     await this.notificationService.notifyError(customError, {
                    //         request,
                    //         response,
                    //         dispute,
                    //         registry: this.registry,
                    //     });
                    // },
                });
            } else {
                throw err;
            }
        }
    }

    /**
     * Try to settle all active disputes if settling is needed.
     *
     * @param blockNumber block number to check if the dispute is to be settled
     */
    private async settleDisputes(blockNumber: bigint): Promise<void> {
        const request = this.getActorRequest();
        const disputes: Dispute[] = this.getActiveDisputes();

        const settledDisputes = disputes.map(async (dispute) => {
            const responseId = dispute.prophetData.responseId;
            const response = this.registry.getResponse(responseId);

            if (!response) {
                this.logger.error(
                    `While trying to settle dispute ${dispute.id}, its response with ` +
                        `id ${dispute.prophetData.responseId} was not found in the registry.`,
                );

                throw new DisputeWithoutResponse(dispute);
            }

            if (this.canBeSettled(request, dispute, blockNumber)) {
                await this.settleDispute(request, response, dispute);
            }
        });

        // Any of the disputes not being handled correctly should make the actor fail
        await Promise.all(settledDisputes);
    }

    private getActiveDisputes(): Dispute[] {
        const disputes = this.registry.getDisputes();

        return disputes.filter((dispute) => dispute.status === "Active");
    }

    // TODO: extract this into another service
    private canBeSettled(request: Request, dispute: Dispute, blockNumber: bigint): boolean {
        if (dispute.status !== "Active") return false;

        const { bondEscalationDeadline, tyingBuffer } = request.decodedData.disputeModuleData;
        const deadline = bondEscalationDeadline + tyingBuffer;

        return blockNumber > deadline;
    }

    /**
     * Try to settle a dispute. If the dispute should be escalated, it escalates it.
     *
     * @param request the dispute's request
     * @param response the dispute's response
     * @param dispute the dispute
     */
    private async settleDispute(
        request: Request,
        response: Response,
        dispute: Dispute,
    ): Promise<void> {
        try {
            this.logger.info(`Settling dispute ${dispute.id}...`);

            // OPTIMIZE: check for pledges to potentially save the ShouldBeEscalated error

            await this.protocolProvider.settleDispute(
                request.prophetData,
                response.prophetData,
                dispute.prophetData,
            );

            this.logger.info(`Dispute ${dispute.id} settled.`);
        } catch (err) {
            if (err instanceof ContractFunctionRevertedError) {
                const errorName = err.data?.errorName || err.name;
                this.logger.warn(`Call reverted for dispute ${dispute.id} due to: ${errorName}`);

                if (errorName === "BondEscalationModule_ShouldBeEscalated") {
                    try {
                        await this.protocolProvider.escalateDispute(
                            request.prophetData,
                            response.prophetData,
                            dispute.prophetData,
                        );
                        this.logger.info(`Dispute ${dispute.id} escalated.`);
                    } catch (escalationError) {
                        this.logger.error(`Failed to escalate dispute ${dispute.id}.`);
                        throw escalationError;
                    }
                } else {
                    const customError = ErrorFactory.createError(errorName).setContext({
                        request,
                        response,
                        dispute,
                        registry: this.registry,
                    });

                    await ErrorHandler.handle(customError, {
                        terminateActor: () => {
                            throw customError;
                        },
                    });

                    if (customError.strategy.shouldTerminate) {
                        // Rethrow for EboProcessor to handle
                        throw customError;
                    }
                }
            } else {
                this.logger.error(`Failed to escalate dispute ${dispute.id}.`);
                throw err;
            }
        }
    }

    /**
     * Gets the first accepted response based on its creation timestamp
     *
     * @param blockNumber current block number
     * @returns a `Response` instance if any accepted, otherwise `undefined`
     */
    private getAcceptedResponse(blockNumber: bigint): Response | undefined {
        const responses = this.registry.getResponses();
        const acceptedResponses = responses.filter((response) =>
            this.isResponseAccepted(response, blockNumber),
        );

        return acceptedResponses.sort((a, b) => {
            if (a.createdAt < b.createdAt) return -1;
            if (a.createdAt > b.createdAt) return 1;

            return 0;
        })[0];
    }

    // TODO: refactor outside this module
    private isResponseAccepted(response: Response, blockNumber: bigint) {
        const request = this.getActorRequest();
        const dispute = this.registry.getResponseDispute(response);
        const disputeWindow =
            response.createdAt + request.decodedData.disputeModuleData.disputeWindow;

        // Response is still able to be disputed
        if (blockNumber <= disputeWindow) return false;

        return dispute ? dispute.status === "Lost" : true;
    }

    /**
     * Check for all entities to be settled (ie their status is not changeable by this system), e.g.:
     * * Dispute status is `Lost`, `Won` or `NoResolution`
     * * Response cannot be disputed anymore and its disputes have been settled
     * * Request has at least one accepted response
     *
     * Be aware that a request can be finalized but some of its disputes can still be pending resolution.
     *
     * At last, actors must be kept alive until their epoch concludes, to ensure no actor/request duplication.
     *
     * @param currentEpoch the epoch to check against actor termination
     * @param blockNumber block number to check entities at
     * @returns `true` if all entities are settled, otherwise `false`
     */
    public canBeTerminated(currentEpoch: Epoch["number"], blockNumber: bigint): boolean {
        const request = this.getActorRequest();
        const isPastEpoch = currentEpoch > request.epoch;
        const isRequestFinalized = request.status === "Finalized";
        const nonSettledProposals = this.activeProposals(blockNumber);

        return isPastEpoch && isRequestFinalized && nonSettledProposals.length === 0;
    }

    /**
     * Check for any active proposals at a specific block number.
     *
     * @param blockNumber block number to check proposals' status against
     * @returns an array of `Response` instances
     */
    private activeProposals(blockNumber: BlockNumber): Response[] {
        const responses = this.registry.getResponses();

        return responses.filter((response) => {
            if (this.isResponseAccepted(response, blockNumber)) return false;

            const dispute = this.registry.getResponseDispute(response);

            // Response has not been disputed but is not accepted yet, so it's active.
            if (!dispute) return true;

            // The rest of the status (ie "Escalated" | "Won" | "Lost" | "NoResolution")
            // cannot be changed by the EBO agent once they've been reached so they make
            // the proposal non-active.
            const activeStatus: DisputeStatus[] = ["None", "Active"];

            return activeStatus.includes(dispute.status);
        });
    }

    /**
     * Handle `RequestCreated` event.
     *
     * @param event `RequestCreated` event
     */
    private async onRequestCreated(event: EboEvent<"RequestCreated">): Promise<void> {
        const { chainId } = event.metadata;

        try {
            await this.proposeResponse(chainId);
        } catch (err) {
            if (err instanceof ContractFunctionRevertedError) {
                const customError = ErrorFactory.createError(err.name).setContext({
                    event,
                    registry: this.registry,
                });

                await ErrorHandler.handle(customError, {
                    reenqueueEvent: () => {
                        this.eventsQueue.push(event);
                    },
                });

                if (customError.strategy.shouldTerminate) {
                    // Rethrow for EboProcessor to handle
                    throw customError;
                }
            } else {
                throw err;
            }
        }
    }

    /**
     * Check if the same proposal has already been made in the past.
     *
     * @param epoch epoch of the request
     * @param chainId  chain id of the request
     * @param blockNumber proposed block number
     * @returns true if there's a registry of a proposal with the same attributes, false otherwise
     */
    private alreadyProposed(epoch: bigint, chainId: Caip2ChainId, blockNumber: bigint) {
        const responses = this.registry.getResponses();
        const newResponse: ResponseBody = {
            epoch,
            chainId,
            block: blockNumber,
        };

        for (const proposedResponse of responses) {
            const responseId = proposedResponse.id;
            const proposedBody = proposedResponse.decodedData.response;

            if (this.equalResponses(proposedBody, newResponse)) {
                this.logger.info(
                    `Block ${blockNumber} for epoch ${epoch} and chain ${chainId} already proposed on response ${responseId}. Skipping...`,
                );

                return true;
            }
        }

        return false;
    }

    /**
     * Build a response body with an epoch, chain ID and block number.
     *
     * @param chainId chain ID to use in the response body
     * @returns a response body
     */
    private async buildResponse(chainId: Caip2ChainId): Promise<ResponseBody> {
        // FIXME(non-current epochs): adapt this code to fetch timestamps corresponding
        //  to the first block of any epoch, not just the current epoch
        const { startTimestamp: epochStartTimestamp } =
            await this.protocolProvider.getCurrentEpoch();

        const epochBlockNumber = await this.blockNumberService.getEpochBlockNumber(
            epochStartTimestamp,
            chainId,
        );

        return {
            epoch: this.actorRequest.epoch,
            chainId: chainId,
            block: epochBlockNumber,
        };
    }

    /**
     * Propose an actor request's response for a particular chain.
     *
     * @param chainId the CAIP-2 compliant chain ID
     */
    private async proposeResponse(chainId: Caip2ChainId): Promise<void> {
        const responseBody = await this.buildResponse(chainId);
        const request = this.getActorRequest();

        if (this.alreadyProposed(responseBody.epoch, responseBody.chainId, responseBody.block)) {
            throw new ResponseAlreadyProposed(responseBody);
        }

        const proposerAddress = this.protocolProvider.getAccountAddress();

        const response: Response["prophetData"] = {
            proposer: proposerAddress,
            requestId: request.id,
            response: ProtocolProvider.encodeResponse(responseBody),
        };

        try {
            await this.protocolProvider.proposeResponse(request.prophetData, response);
        } catch (err) {
            if (err instanceof ContractFunctionRevertedError) {
                this.logger.warn(
                    `Block ${responseBody.block} for epoch ${responseBody.epoch} and ` +
                        `chain ${responseBody.chainId} was not proposed. Skipping proposal...`,
                );
            } else {
                this.logger.error(
                    `Actor handling request ${this.actorRequest.id} is not able to continue.`,
                );

                throw err;
            }
        }
    }

    /**
     * Handle `ResponseProposed` event.
     *
     * @param event a `ResponseProposed` event
     * @returns void
     */
    private async onResponseProposed(event: EboEvent<"ResponseProposed">): Promise<void> {
        const eventResponse = event.metadata.response;
        const decodedResponse = ProtocolProvider.decodeResponse(eventResponse.response);
        const actorResponse = await this.buildResponse(decodedResponse.chainId);

        if (this.equalResponses(actorResponse, decodedResponse)) {
            this.logger.info(`Response ${event.metadata.responseId} was validated. Skipping...`);
            return;
        }

        const request = this.getActorRequest();
        const disputer = this.protocolProvider.getAccountAddress();
        const dispute: Dispute["prophetData"] = {
            disputer: disputer,
            proposer: eventResponse.proposer,
            responseId: Address.normalize(event.metadata.responseId) as ResponseId,
            requestId: request.id,
        };
<<<<<<< HEAD
        try {
            await this.protocolProvider.disputeResponse(
                request.prophetData,
                eventResponse,
                dispute,
            );
        } catch (err) {
            if (err instanceof ContractFunctionRevertedError) {
                const customError = ErrorFactory.createError(err.name).setContext({
                    event,
                    request,
                    eventResponse,
                    dispute,
                    response: eventResponse,
                    registry: this.registry,
                });

                await ErrorHandler.handle(customError, {
                    reenqueueEvent: () => {
                        this.eventsQueue.push(event);
                    },
                });

                if (customError.strategy.shouldTerminate) {
                    // Rethrow for EboProcessor to handle
                    throw customError;
                }
            } else {
                throw err;
            }
        }
=======

        await this.protocolProvider.disputeResponse(request.prophetData, eventResponse, dispute);
>>>>>>> bac1fea4
    }

    /**
     * Check for deep equality between two responses
     *
     * @param a response
     * @param b response
     * @returns true if all attributes on `a` are equal to attributes on `b`, false otherwise
     */
    private equalResponses(a: ResponseBody, b: ResponseBody) {
        if (a.block != b.block) return false;
        if (a.chainId != b.chainId) return false;
        if (a.epoch != b.epoch) return false;

        return true;
    }

    /**
     * Validate that the actor should handle the request by its ID.
     *
     * @param requestId request ID
     * @returns `true` if the actor is handling the request, `false` otherwise
     */
    private shouldHandleRequest(requestId: string) {
        return this.actorRequest.id.toLowerCase() === requestId.toLowerCase();
    }

    /**
     * Returns the active actor request.
     *
     * @throws {InvalidActorState} when the request has not been added to the registry yet.
     * @returns the actor `Request`
     */
    private getActorRequest() {
        const request = this.registry.getRequest(this.actorRequest.id);

        if (request === undefined) throw new InvalidActorState();

        return request;
    }

    /**
     * Handle the `ResponseDisputed` event.
     *
     * @param event `ResponseDisputed` event.
     */
    private async onResponseDisputed(event: EboEvent<"ResponseDisputed">): Promise<void> {
        const dispute = this.registry.getDispute(event.metadata.disputeId);

        if (!dispute)
            throw new InvalidActorState(
                `Dispute ${event.metadata.disputeId} needs to be added to the internal registry.`,
            );

        const request = this.getActorRequest();
        const proposedResponse = this.registry.getResponse(event.metadata.responseId);

        if (!proposedResponse) throw new InvalidActorState();

        const isValidDispute = await this.isValidDispute(proposedResponse);

        if (isValidDispute) await this.pledgeFor(request, dispute);
        else await this.pledgeAgainst(request, dispute);
    }

    /**
     * Check if a dispute is valid, comparing the already submitted and disputed proposal with
     * the response this actor would propose.
     *
     * @param proposedResponse the already submitted response
     * @returns true if the hypothetical proposal is different that the submitted one, false otherwise
     */
    private async isValidDispute(proposedResponse: Response) {
        const actorResponse = await this.buildResponse(
            proposedResponse.decodedData.response.chainId,
        );

        const equalResponses = this.equalResponses(
            actorResponse,
            proposedResponse.decodedData.response,
        );

        return !equalResponses;
    }

    /**
     * Pledge in favor of the dispute.
     *
     * @param request the dispute's `Request`
     * @param dispute the `Dispute`
     */
    private async pledgeFor(request: Request, dispute: Dispute) {
        try {
            this.logger.info(`Pledging for dispute ${dispute.id}`);

            await this.protocolProvider.pledgeForDispute(request.prophetData, dispute.prophetData);
        } catch (err) {
            if (err instanceof ContractFunctionRevertedError) {
                const errorName = err.data?.errorName || err.name;
                this.logger.warn(`Pledge for dispute ${dispute.id} reverted due to: ${errorName}`);

                const customError = ErrorFactory.createError(errorName).setContext({
                    request,
                    dispute,
                    registry: this.registry,
                });

                await ErrorHandler.handle(customError, {
                    terminateActor: () => {
                        throw customError;
                    },
                    // TODO: implement notificationService
                    // notifyError: async () => {
                    //     await this.notificationService.notifyError(customError, {
                    //         request,
                    //         response,
                    //         dispute,
                    //         registry: this.registry,
                    //     });
                    // },
                });

                if (customError.strategy.shouldTerminate) {
                    // Rethrow for EboProcessor to handle
                    throw customError;
                }
            } else {
                throw err;
            }
        }
    }
    /**
     * Pledge against the dispute.
     *
     * @param request the dispute's `Request`
     * @param dispute the `Dispute`
     */
    private async pledgeAgainst(request: Request, dispute: Dispute) {
        try {
            this.logger.info(`Pledging against dispute ${dispute.id}`);

            await this.protocolProvider.pledgeAgainstDispute(
                request.prophetData,
                dispute.prophetData,
            );
        } catch (err) {
            if (err instanceof ContractFunctionRevertedError) {
                const errorName = err.data?.errorName || err.name;
                this.logger.warn(
                    `Pledge against dispute ${dispute.id} reverted due to: ${errorName}`,
                );

                const customError = ErrorFactory.createError(errorName).setContext({
                    request,
                    dispute,
                    registry: this.registry,
                });

                await ErrorHandler.handle(customError, {
                    terminateActor: () => {
                        throw customError;
                    },
                    // TODO: implement notificationService
                    // notifyError: async () => {
                    //     await this.notificationService.notifyError(customError, {
                    //         request,
                    //         response,
                    //         dispute,
                    //         registry: this.registry,
                    //     });
                    // },
                });

                if (customError.strategy.shouldTerminate) {
                    // Rethrow for EboProcessor to handle
                    throw customError;
                }
            } else {
                throw err;
            }
        }
    }

    /**
     * Handle the `DisputeStatusChanged` event.
     *
     * @param event `DisputeStatusChanged` event
     */
    private async onDisputeStatusChanged(event: EboEvent<"DisputeStatusChanged">): Promise<void> {
        const request = this.getActorRequest();
        const disputeId = event.metadata.disputeId;
        const disputeStatus = event.metadata.status;

        this.logger.info(`Dispute ${disputeId} status changed to ${disputeStatus}.`);

        switch (disputeStatus) {
            case "None":
                this.logger.warn(
                    `Agent does not know how to handle status changing to 'None' on dispute ${disputeId}.`,
                );

                break;

            case "Active": // Case handled by ResponseDisputed
            case "Lost": // Relevant during periodic request state checks
            case "Won": // Relevant during periodic request state checks
            case "Escalated": // Case handled by DisputeEscalated
                break;

            case "NoResolution":
                await this.onDisputeWithNoResolution(disputeId, request);

                break;

            default:
                throw new InvalidDisputeStatus(disputeId, disputeStatus);
        }
    }

    private async onDisputeEscalated(event: EboEvent<"DisputeEscalated">) {
        const request = this.getActorRequest();

        // TODO: notify

        this.logger.info(
            `Dispute ${event.metadata.disputeId} for request ${request.id} has been escalated.`,
        );
    }

    private async onDisputeWithNoResolution(disputeId: string, request: Request) {
        try {
            await this.proposeResponse(request.chainId);
        } catch (err) {
            if (err instanceof ResponseAlreadyProposed) {
                // This is an extremely weird case. If no other agent proposes
                // a different response, the request will probably be finalized
                // with no valid response.
                //
                // This actor will just wait until the proposal window ends.
                this.logger.warn(err.message);

                // TODO: notify
            } else {
                this.logger.error(
                    `Could not handle dispute ${disputeId} changing to NoResolution status.`,
                );

                throw err;
            }
        }
    }

    /**
     * Handle the `ResponseFinalized` event.
     *
     * @param event `ResponseFinalized` event
     */
    private async onRequestFinalized(_event: EboEvent<"RequestFinalized">): Promise<void> {
        const request = this.getActorRequest();

        this.logger.info(`Request ${request.id} has been finalized.`);
    }
}<|MERGE_RESOLUTION|>--- conflicted
+++ resolved
@@ -128,12 +128,7 @@
      *
      * @throws {RequestMismatch} when an event from another request was enqueued in this actor
      */
-<<<<<<< HEAD
-    public async processEvents(): Promise<void> {
-        // TODO: check for actor expiration (ie if it makes no sense to still handle the request events)
-=======
     public processEvents(): Promise<void> {
->>>>>>> bac1fea4
         return this.eventProcessingMutex.runExclusive(async () => {
             let event: EboEvent<EboEventName> | undefined;
 
@@ -269,17 +264,11 @@
     }
 
     /**
-     * Finalize the request if the proposal window is closed and there is an accepted response.
-     *
-     * @param request The request to finalize
-     * @param blockNumber The current block number
-     */
-<<<<<<< HEAD
-    private async finalizeRequest(request: Request, blockNumber: bigint): Promise<void> {
-        try {
-            const proposalDeadline = request.prophetData.responseModuleData.deadline;
-            const isProposalWindowOpen = blockNumber <= proposalDeadline;
-=======
+     * Triggers time-based interactions with smart contracts. This handles window-based
+     * checks like proposal windows to close requests, or dispute windows to accept responses.
+     *
+     * @param blockNumber block number to check open/closed windows
+     */
     public async onLastBlockUpdated(blockNumber: bigint): Promise<void> {
         await this.settleDisputes(blockNumber);
 
@@ -289,89 +278,20 @@
 
         if (isProposalWindowOpen) {
             this.logger.debug(`Proposal window for request ${request.id} not closed yet.`);
->>>>>>> bac1fea4
-
-            if (isProposalWindowOpen) {
-                this.logger.debug(`Proposal window for request ${request.id} not closed yet.`);
-                return;
-            }
-
-            const acceptedResponse = this.getAcceptedResponse(blockNumber);
-
-            if (acceptedResponse) {
-                this.logger.info(`Finalizing request ${request.id}...`);
-
-                await this.protocolProvider.finalize(
-                    request.prophetData,
-                    acceptedResponse.prophetData,
-                );
-            }
-            // TODO: check for responseModuleData.deadline, if no answer has been accepted after the deadline
-            //  notify and (TBD) finalize with no response
-        } catch (err) {
-            if (err instanceof ContractFunctionRevertedError) {
-                const customError = ErrorFactory.createError(err.name).setContext({
-                    request,
-                    response: this.getAcceptedResponse(blockNumber),
-                    blockNumber,
-                    registry: this.registry,
-                });
-                await ErrorHandler.handle(customError, {
-                    terminateActor: () => {
-                        throw customError;
-                    },
-                    // TODO: implement notificationService
-                    // notifyError: async () => {
-                    //     await this.notificationService.notifyError(customError, {
-                    //         request,
-                    //         response,
-                    //         dispute,
-                    //         registry: this.registry,
-                    //     });
-                    // },
-                });
-            } else {
-                throw err;
-            }
-        }
-    }
-
-    /**
-     * Triggers time-based interactions with smart contracts. This handles window-based
-     * checks like proposal windows to close requests, or dispute windows to accept responses.
-     *
-     * @param blockNumber block number to check open/closed windows
-     */
-    public async onLastBlockUpdated(blockNumber: bigint): Promise<void> {
-        try {
-            await this.settleDisputes(blockNumber);
-            const request = this.getActorRequest();
-            await this.finalizeRequest(request, blockNumber);
-        } catch (err) {
-            if (err instanceof ContractFunctionRevertedError) {
-                const customError = ErrorFactory.createError(err.name).setContext({
-                    blockNumber,
-                    registry: this.registry,
-                });
-
-                await ErrorHandler.handle(customError, {
-                    terminateActor: () => {
-                        throw customError;
-                    },
-                    // TODO: implement notificationService
-                    // notifyError: async () => {
-                    //     await this.notificationService.notifyError(customError, {
-                    //         request,
-                    //         response,
-                    //         dispute,
-                    //         registry: this.registry,
-                    //     });
-                    // },
-                });
-            } else {
-                throw err;
-            }
-        }
+
+            return;
+        }
+
+        const acceptedResponse = this.getAcceptedResponse(blockNumber);
+
+        if (acceptedResponse) {
+            this.logger.info(`Finalizing request ${request.id}...`);
+
+            await this.protocolProvider.finalize(request.prophetData, acceptedResponse.prophetData);
+        }
+
+        // TODO: check for responseModuleData.deadline, if no answer has been accepted after the deadline
+        //  notify and (TBD) finalize with no response
     }
 
     /**
@@ -722,7 +642,6 @@
             responseId: Address.normalize(event.metadata.responseId) as ResponseId,
             requestId: request.id,
         };
-<<<<<<< HEAD
         try {
             await this.protocolProvider.disputeResponse(
                 request.prophetData,
@@ -754,10 +673,6 @@
                 throw err;
             }
         }
-=======
-
-        await this.protocolProvider.disputeResponse(request.prophetData, eventResponse, dispute);
->>>>>>> bac1fea4
     }
 
     /**
