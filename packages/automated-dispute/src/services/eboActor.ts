import { BlockNumberService } from "@ebo-agent/blocknumber";
import { Caip2ChainId } from "@ebo-agent/blocknumber/src/index.js";
import { Address, ILogger } from "@ebo-agent/shared";
import { Mutex } from "async-mutex";
import { Heap } from "heap-js";
import { BlockNumber, ContractFunctionRevertedError } from "viem";

import type {
    Dispute,
    DisputeStatus,
    EboEvent,
    EboEventName,
    Epoch,
    ErrorContext,
    Request,
    Response,
    ResponseBody,
    ResponseId,
} from "../types/index.js";
import { ErrorHandler } from "../exceptions/errorHandler.js";
import {
    CustomContractError,
    DisputeWithoutResponse,
    ErrorFactory,
    InvalidActorState,
    InvalidDisputeStatus,
    PastEventEnqueueError,
    RequestMismatch,
    ResponseAlreadyProposed,
    ResponseNotFound,
    UnknownEvent,
} from "../exceptions/index.js";
import { EboRegistry, EboRegistryCommand } from "../interfaces/index.js";
import { ProtocolProvider } from "../providers/index.js";
import {
    AddDispute,
    AddRequest,
    AddResponse,
    FinalizeRequest,
    UpdateDisputeStatus,
} from "../services/index.js";
import { ActorRequest } from "../types/actorRequest.js";

/**
 * Compare function to sort events chronologically in ascending order by block number
 * and log index.
 *
 * @param e1 EBO event
 * @param e2 EBO event
 * @returns 1 if `e2` is older than `e1`, -1 if `e1` is older than `e2`, 0 otherwise
 */
const EBO_EVENT_COMPARATOR = (e1: EboEvent<EboEventName>, e2: EboEvent<EboEventName>) => {
    if (e1.blockNumber > e2.blockNumber) return 1;
    if (e1.blockNumber < e2.blockNumber) return -1;

    return e1.logIndex - e2.logIndex;
};

/** Response properties needed to check response equality */
type EqualResponseParameters = {
    prophetData: Pick<Response["prophetData"], "requestId">;
    decodedData: Response["decodedData"];
};

/**
 * Actor that handles a singular Prophet's request asking for the block number that corresponds
 * to an instant on an indexed chain.
 */
export class EboActor {
    /**
     * Events queue that keeps the pending events to be processed.
     *
     * **NOTE**: the only place where `pop` should be called for the queue is during
     * `processEvents`
     */
    private readonly eventsQueue: Heap<EboEvent<EboEventName>>;
    private lastEventProcessed: EboEvent<EboEventName> | undefined;

    /**
     * Creates an `EboActor` instance.
     *
     * @param actorRequest.id request ID this actor will handle
     * @param actorRequest.epoch requested epoch
     * @param protocolProvider a `ProtocolProvider` instance
     * @param blockNumberService a `BlockNumberService` instance
     * @param registry an `EboRegistry` instance
     * @param logger an `ILogger` instance
     */
    constructor(
        public readonly actorRequest: ActorRequest,
        private readonly protocolProvider: ProtocolProvider,
        private readonly blockNumberService: BlockNumberService,
        private readonly registry: EboRegistry,
        private readonly eventProcessingMutex: Mutex,
        private readonly logger: ILogger,
    ) {
        this.eventsQueue = new Heap(EBO_EVENT_COMPARATOR);
    }

    /**
     * Enqueue events to be processed by the actor.
     *
     * @param event EBO event
     */
    public enqueue(event: EboEvent<EboEventName>): void {
        if (!this.shouldHandleRequest(event.requestId)) {
            this.logger.error(`The request ${event.requestId} is not handled by this actor.`);

            throw new RequestMismatch(this.actorRequest.id, event.requestId);
        }

        if (this.lastEventProcessed) {
            const isPastEvent = EBO_EVENT_COMPARATOR(this.lastEventProcessed, event) >= 0;

            if (isPastEvent) throw new PastEventEnqueueError(this.lastEventProcessed, event);
        }

        this.eventsQueue.push(event);
    }

    /**
     * Process all enqueued events synchronously and sequentially, based on their block numbers.
     *
     * The processing will update the internal state of the actor and, if the event is the most
     * recent one, it will try to react to it by interacting with the protocol smart contracts.
     *
     * An error thrown after updating the internal state will cause a rollback for the internal
     * state update and will keep the not-processed yet events, so those can be retried in the
     * future, where there are two scenarios:
     *
     * 1) New events were fetched, the failing event was handled by another agent and event
     *      processing resumes.
     * 2) No new events were fetched, the failing event processing will be retried until it
     *      succeeds, new events are fetched or the actor expires.
     *
     * The actor is supposed to process the events until the request expires somehow.
     *
     * @throws {RequestMismatch} when an event from another request was enqueued in this actor
     */
    public processEvents(): Promise<void> {
        return this.eventProcessingMutex.runExclusive(async () => {
            let event: EboEvent<EboEventName> | undefined;

            while ((event = this.eventsQueue.pop())) {
                this.lastEventProcessed = event;

                const updateStateCommand = this.buildUpdateStateCommand(event);

                updateStateCommand.run();

                try {
                    if (this.eventsQueue.isEmpty()) {
                        // `event` is the last and most recent event thus
                        // it needs to run some RPCs to keep Prophet's flow going on
                        await this.onLastEvent(event);
                    }
                } catch (err) {
                    this.logger.error(`Error processing event ${event.name}: ${err}`);

                    if (err instanceof CustomContractError) {
                        err.setProcessEventsContext(
                            event,
                            () => {
                                this.eventsQueue.push(event!);
                                updateStateCommand.undo();
                            },
                            () => {
                                throw err;
                            },
                        );

                        await ErrorHandler.handle(err);

                        if (err.strategy.shouldNotify) {
                            // TODO: add notification logic
                            continue;
                        }
                        return;
                    } else {
                        throw err;
                    }
                }
            }
        });
    }

    /**
     * Update internal state for Request, Response and Dispute instances.
     *
     * TODO: move to a Factory and use it as EboActor dependency, right now we have to mock
     *  this private method which is eww
     *
     * @param _event EBO event
     */
    private buildUpdateStateCommand(event: EboEvent<EboEventName>): EboRegistryCommand {
        switch (event.name) {
            case "RequestCreated":
                return AddRequest.buildFromEvent(
                    event as EboEvent<"RequestCreated">,
                    this.registry,
                );

            case "ResponseProposed":
                return AddResponse.buildFromEvent(
                    event as EboEvent<"ResponseProposed">,
                    this.registry,
                );

            case "ResponseDisputed":
                return AddDispute.buildFromEvent(
                    event as EboEvent<"ResponseDisputed">,
                    this.registry,
                );

            case "DisputeStatusChanged":
                return UpdateDisputeStatus.buildFromEvent(
                    event as EboEvent<"DisputeStatusChanged">,
                    this.registry,
                );

            case "DisputeEscalated":
                return UpdateDisputeStatus.buildFromEvent(
                    event as EboEvent<"DisputeEscalated">,
                    this.registry,
                );

            case "RequestFinalized":
                return FinalizeRequest.buildFromEvent(
                    event as EboEvent<"RequestFinalized">,
                    this.registry,
                );

            default:
                throw new UnknownEvent(event.name);
        }
    }

    /**
     * Handle the last known event and triggers reactive interactions with smart contracts.
     *
     * A basic example would be reacting to a new request by proposing a response.
     *
     * @param event EBO event
     */
    private async onLastEvent(event: EboEvent<EboEventName>) {
        switch (event.name) {
            case "RequestCreated":
                await this.onRequestCreated(event as EboEvent<"RequestCreated">);

                break;

            case "ResponseProposed":
                await this.onResponseProposed(event as EboEvent<"ResponseProposed">);

                break;

            case "ResponseDisputed":
                await this.onResponseDisputed(event as EboEvent<"ResponseDisputed">);

                break;

            case "DisputeStatusChanged":
                await this.onDisputeStatusChanged(event as EboEvent<"DisputeStatusChanged">);

                break;

            case "DisputeEscalated":
                await this.onDisputeEscalated(event as EboEvent<"DisputeEscalated">);

                break;

            case "RequestFinalized":
                await this.onRequestFinalized(event as EboEvent<"RequestFinalized">);

                break;

            default:
                throw new UnknownEvent(event.name);
        }
    }

    /**
     * Triggers time-based interactions with smart contracts. This handles window-based
     * checks like proposal windows to close requests, or dispute windows to accept responses.
     *
     * @param blockNumber block number to check open/closed windows
     */
    public async onLastBlockUpdated(blockNumber: bigint): Promise<void> {
        await this.settleDisputes(blockNumber);

        const request = this.getActorRequest();
        const proposalDeadline = request.decodedData.responseModuleData.deadline;
        const isProposalWindowOpen = blockNumber <= proposalDeadline;

        if (isProposalWindowOpen) {
            this.logger.debug(`Proposal window for request ${request.id} not closed yet.`);

            return;
        }

        const acceptedResponse = this.getAcceptedResponse(blockNumber);

        if (acceptedResponse) {
            this.logger.info(`Finalizing request ${request.id}...`);

            await this.protocolProvider.finalize(request.prophetData, acceptedResponse.prophetData);
        }

        // TODO: check for responseModuleData.deadline, if no answer has been accepted after the deadline
        //  notify and (TBD) finalize with no response
    }

    /**
     * Try to settle all active disputes if settling is needed.
     *
     * @param blockNumber block number to check if the dispute is to be settled
     */
    private async settleDisputes(blockNumber: bigint): Promise<void> {
        const request = this.getActorRequest();
        const disputes: Dispute[] = this.getActiveDisputes();

        const settledDisputes = disputes.map(async (dispute) => {
            const responseId = dispute.prophetData.responseId;
            const response = this.registry.getResponse(responseId);

            if (!response) {
                this.logger.error(
                    `While trying to settle dispute ${dispute.id}, its response with ` +
                        `id ${dispute.prophetData.responseId} was not found in the registry.`,
                );

                throw new DisputeWithoutResponse(dispute);
            }

            if (this.canBeSettled(request, dispute, blockNumber)) {
                await this.settleDispute(request, response, dispute);
            }
        });

        // Any of the disputes not being handled correctly should make the actor fail
        await Promise.all(settledDisputes);
    }

    private getActiveDisputes(): Dispute[] {
        const disputes = this.registry.getDisputes();

        return disputes.filter((dispute) => dispute.status === "Active");
    }

    // TODO: extract this into another service
    private canBeSettled(request: Request, dispute: Dispute, blockNumber: bigint): boolean {
        if (dispute.status !== "Active") return false;

        const { bondEscalationDeadline, tyingBuffer } = request.decodedData.disputeModuleData;
        const deadline = bondEscalationDeadline + tyingBuffer;

        return blockNumber > deadline;
    }

    /**
     * Try to settle a dispute. If the dispute should be escalated, it escalates it.
     *
     * @param request the dispute's request
     * @param response the dispute's response
     * @param dispute the dispute
     */
    private async settleDispute(
        request: Request,
        response: Response,
        dispute: Dispute,
    ): Promise<void> {
        try {
            this.logger.info(`Settling dispute ${dispute.id}...`);

            // OPTIMIZE: check for pledges to potentially save the ShouldBeEscalated error

            await this.protocolProvider.settleDispute(
                request.prophetData,
                response.prophetData,
                dispute.prophetData,
            );

            this.logger.info(`Dispute ${dispute.id} settled.`);
        } catch (err) {
            if (err instanceof ContractFunctionRevertedError) {
                const errorName = err.data?.errorName || err.name;
                this.logger.warn(`Call reverted for dispute ${dispute.id} due to: ${errorName}`);

                const customError = ErrorFactory.createError(errorName);
                customError.setContext({
                    request,
                    response,
                    dispute,
                    registry: this.registry,
                });

                customError.on("BondEscalationModule_ShouldBeEscalated", async () => {
                    try {
                        await this.protocolProvider.escalateDispute(
                            request.prophetData,
                            response.prophetData,
                            dispute.prophetData,
                        );
                        this.logger.info(`Dispute ${dispute.id} escalated.`);

                        await ErrorHandler.handle(customError);
                    } catch (escalationError) {
                        this.logger.error(
                            `Failed to escalate dispute ${dispute.id}: ${escalationError}`,
                        );
                        throw escalationError;
                    }
                });
            } else {
                this.logger.error(`Failed to escalate dispute ${dispute.id}: ${err}`);
                throw err;
            }
        }
    }

    /**
     * Gets the first accepted response based on its creation timestamp
     *
     * @param blockNumber current block number
     * @returns a `Response` instance if any accepted, otherwise `undefined`
     */
    private getAcceptedResponse(blockNumber: bigint): Response | undefined {
        const responses = this.registry.getResponses();
        const acceptedResponses = responses.filter((response) =>
            this.isResponseAccepted(response, blockNumber),
        );

        return acceptedResponses.sort((a, b) => {
            if (a.createdAt < b.createdAt) return -1;
            if (a.createdAt > b.createdAt) return 1;

            return 0;
        })[0];
    }

    // TODO: refactor outside this module
    private isResponseAccepted(response: Response, blockNumber: bigint) {
        const request = this.getActorRequest();
        const dispute = this.registry.getResponseDispute(response);
        const disputeWindow =
            response.createdAt + request.decodedData.disputeModuleData.disputeWindow;

        // Response is still able to be disputed
        if (blockNumber <= disputeWindow) return false;

        return dispute ? dispute.status === "Lost" : true;
    }

    /**
     * Check for all entities to be settled (ie their status is not changeable by this system), e.g.:
     * * Dispute status is `Lost`, `Won` or `NoResolution`
     * * Response cannot be disputed anymore and its disputes have been settled
     * * Request has at least one accepted response
     *
     * Be aware that a request can be finalized but some of its disputes can still be pending resolution.
     *
     * At last, actors must be kept alive until their epoch concludes, to ensure no actor/request duplication.
     *
     * @param currentEpoch the epoch to check against actor termination
     * @param blockNumber block number to check entities at
     * @returns `true` if all entities are settled, otherwise `false`
     */
    public canBeTerminated(currentEpoch: Epoch["number"], blockNumber: bigint): boolean {
        const request = this.getActorRequest();
        const isPastEpoch = currentEpoch > request.epoch;
        const isRequestFinalized = request.status === "Finalized";
        const nonSettledProposals = this.activeProposals(blockNumber);

        return isPastEpoch && isRequestFinalized && nonSettledProposals.length === 0;
    }

    /**
     * Check for any active proposals at a specific block number.
     *
     * @param blockNumber block number to check proposals' status against
     * @returns an array of `Response` instances
     */
    private activeProposals(blockNumber: BlockNumber): Response[] {
        const responses = this.registry.getResponses();

        return responses.filter((response) => {
            if (this.isResponseAccepted(response, blockNumber)) return false;

            const dispute = this.registry.getResponseDispute(response);

            // Response has not been disputed but is not accepted yet, so it's active.
            if (!dispute) return true;

            // The rest of the status (ie "Escalated" | "Won" | "Lost" | "NoResolution")
            // cannot be changed by the EBO agent once they've been reached so they make
            // the proposal non-active.
            const activeStatus: DisputeStatus[] = ["None", "Active"];

            return activeStatus.includes(dispute.status);
        });
    }

    /**
     * Handle `RequestCreated` event.
     *
     * @param event `RequestCreated` event
     */
    private async onRequestCreated(event: EboEvent<"RequestCreated">): Promise<void> {
        const { chainId } = event.metadata;

        try {
            await this.proposeResponse(chainId);
        } catch (err) {
            if (err instanceof ContractFunctionRevertedError) {
                const request = this.getActorRequest();
                const customError = ErrorFactory.createError(err.name);

                customError.setContext({
                    request,
                    event,
                    registry: this.registry,
                });

                throw customError;
            } else {
                throw err;
            }
        }
    }

    /**
     * Check if the same proposal has already been made in the past.
     *
     * @param blockNumber proposed block number
     *
     * @returns true if there's a registry of a proposal with the same attributes, false otherwise
     */
    private alreadyProposed(blockNumber: bigint) {
        const request = this.getActorRequest();
        const responses = this.registry.getResponses();

        const newResponse = {
            prophetData: {
                requestId: request.id,
            },
            decodedData: {
                response: {
                    block: blockNumber,
                },
            },
        };

        for (const proposedResponse of responses) {
            const responseId = proposedResponse.id;

            if (this.equalResponses(newResponse, proposedResponse)) {
                this.logger.info(
                    `Block ${blockNumber} for epoch ${request.epoch} and chain ${request.chainId} already proposed on response ${responseId}. Skipping...`,
                );

                return true;
            }
        }

        return false;
    }

    /**
     * Build a response body with an epoch, chain ID and block number.
     *
     * @param chainId chain ID to use in the response body
     * @returns a response body
     */
    private async buildResponseBody(chainId: Caip2ChainId): Promise<ResponseBody> {
        // FIXME(non-current epochs): adapt this code to fetch timestamps corresponding
        //  to the first block of any epoch, not just the current epoch
        const { startTimestamp: epochStartTimestamp } =
            await this.protocolProvider.getCurrentEpoch();

        const epochBlockNumber = await this.blockNumberService.getEpochBlockNumber(
            epochStartTimestamp,
            chainId,
        );

        return {
            block: epochBlockNumber,
        };
    }

    /**
     * Propose an actor request's response for a particular chain.
     *
     * @param chainId the CAIP-2 compliant chain ID
     */
    private async proposeResponse(chainId: Caip2ChainId): Promise<void> {
        const responseBody = await this.buildResponseBody(chainId);
        const request = this.getActorRequest();

        if (this.alreadyProposed(responseBody.block)) {
            throw new ResponseAlreadyProposed(request, responseBody);
        }

        const proposerAddress = this.protocolProvider.getAccountAddress();

        const response: Response["prophetData"] = {
            proposer: proposerAddress,
            requestId: request.id,
            response: ProtocolProvider.encodeResponse(responseBody),
        };

        try {
            await this.protocolProvider.proposeResponse(request.prophetData, response);
        } catch (err) {
            if (err instanceof ContractFunctionRevertedError) {
                const customError = ErrorFactory.createError(err.name);
                const context: ErrorContext = {
                    request,
                    registry: this.registry,
                };
                customError.setContext(context);

                await ErrorHandler.handle(customError);

                this.logger.warn(
                    `Block ${responseBody.block} for epoch ${request.epoch} and ` +
                        `chain ${chainId} was not proposed. Skipping proposal...`,
                );
            } else {
                this.logger.error(
                    `Actor handling request ${this.actorRequest.id} is not able to continue.`,
                );

                throw err;
            }
        }
    }

    /**
     * Handle `ResponseProposed` event.
     *
     * @param event a `ResponseProposed` event
     * @returns void
     */
    private async onResponseProposed(event: EboEvent<"ResponseProposed">): Promise<void> {
        const proposedResponse = this.registry.getResponse(event.metadata.responseId);

        const request = this.getActorRequest();

        if (!proposedResponse) {
            throw new ResponseNotFound(event.metadata.responseId);
        }

        const actorResponse = {
            prophetData: { requestId: request.id },
            decodedData: {
                response: await this.buildResponseBody(request.chainId),
            },
        };

        if (this.equalResponses(actorResponse, proposedResponse)) {
            this.logger.info(`Response ${event.metadata.responseId} was validated. Skipping...`);
            return;
        }

        const disputer = this.protocolProvider.getAccountAddress();
        const dispute: Dispute["prophetData"] = {
            disputer: disputer,
            proposer: proposedResponse.prophetData.proposer,
            responseId: Address.normalize(event.metadata.responseId) as ResponseId,
            requestId: request.id,
        };
        try {
            await this.protocolProvider.disputeResponse(
                request.prophetData,
                eventResponse,
                dispute,
            );
        } catch (err) {
            if (err instanceof ContractFunctionRevertedError) {
                const customError = ErrorFactory.createError(err.name);
                const response = this.registry.getResponse(event.metadata.responseId);

<<<<<<< HEAD
                customError.setContext({
                    request,
                    response,
                    event,
                    registry: this.registry,
                });

                throw customError;
            } else {
                throw err;
            }
        }
=======
        await this.protocolProvider.disputeResponse(
            request.prophetData,
            proposedResponse.prophetData,
            dispute,
        );
>>>>>>> 86b48ec0
    }

    /**
     * Check for deep equality between two responses
     *
     * @param a {@link EqualResponseParameters} response a
     * @param b {@link EqualResponseParameters} response b
     *
     * @returns true if all attributes on `a` are equal to attributes on `b`, false otherwise
     */
    private equalResponses(a: EqualResponseParameters, b: EqualResponseParameters) {
        if (a.prophetData.requestId != b.prophetData.requestId) return false;
        if (a.decodedData.response.block != b.decodedData.response.block) return false;

        return true;
    }

    /**
     * Validate that the actor should handle the request by its ID.
     *
     * @param requestId request ID
     * @returns `true` if the actor is handling the request, `false` otherwise
     */
    private shouldHandleRequest(requestId: string) {
        return this.actorRequest.id.toLowerCase() === requestId.toLowerCase();
    }

    /**
     * Returns the active actor request.
     *
     * @throws {InvalidActorState} when the request has not been added to the registry yet.
     * @returns the actor `Request`
     */
    private getActorRequest() {
        const request = this.registry.getRequest(this.actorRequest.id);

        if (request === undefined) throw new InvalidActorState();

        return request;
    }

    /**
     * Handle the `ResponseDisputed` event.
     *
     * @param event `ResponseDisputed` event.
     */
    private async onResponseDisputed(event: EboEvent<"ResponseDisputed">): Promise<void> {
        const dispute = this.registry.getDispute(event.metadata.disputeId);

        if (!dispute)
            throw new InvalidActorState(
                `Dispute ${event.metadata.disputeId} needs to be added to the internal registry.`,
            );

        const request = this.getActorRequest();
        const proposedResponse = this.registry.getResponse(event.metadata.responseId);

        if (!proposedResponse) throw new InvalidActorState();

        const isValidDispute = await this.isValidDispute(request, proposedResponse);

        if (isValidDispute) await this.pledgeFor(request, dispute);
        else await this.pledgeAgainst(request, dispute);
    }

    /**
     * Check if a dispute is valid, comparing the already submitted and disputed proposal with
     * the response this actor would propose.
     *
     * @param request the request of the proposed response
     * @param proposedResponse the already submitted response
     * @returns true if the hypothetical proposal is different that the submitted one, false otherwise
     */
    private async isValidDispute(request: Request, proposedResponse: Response) {
        const actorResponse = {
            prophetData: {
                requestId: request.id,
            },
            decodedData: {
                response: await this.buildResponseBody(request.chainId),
            },
        };

        const equalResponses = this.equalResponses(actorResponse, proposedResponse);

        return !equalResponses;
    }

    /**
     * Pledge in favor of the dispute.
     *
     * @param request the dispute's `Request`
     * @param dispute the `Dispute`
     */
    private async pledgeFor(request: Request, dispute: Dispute) {
        try {
            this.logger.info(`Pledging for dispute ${dispute.id}`);

            await this.protocolProvider.pledgeForDispute(request.prophetData, dispute.prophetData);
        } catch (err) {
            if (err instanceof ContractFunctionRevertedError) {
                const errorName = err.data?.errorName || err.name;
                this.logger.warn(`Pledge for dispute ${dispute.id} reverted due to: ${errorName}`);

                const customError = ErrorFactory.createError(errorName);
                const context: ErrorContext = {
                    request,
                    dispute,
                    registry: this.registry,
                    terminateActor: () => {
                        throw customError;
                    },
                };
                customError.setContext(context);

                await ErrorHandler.handle(customError);
            } else {
                throw err;
            }
        }
    }
    /**
     * Pledge against the dispute.
     *
     * @param request the dispute's `Request`
     * @param dispute the `Dispute`
     */
    private async pledgeAgainst(request: Request, dispute: Dispute) {
        try {
            this.logger.info(`Pledging against dispute ${dispute.id}`);

            await this.protocolProvider.pledgeAgainstDispute(
                request.prophetData,
                dispute.prophetData,
            );
        } catch (err) {
            if (err instanceof ContractFunctionRevertedError) {
                const errorName = err.data?.errorName || err.name;
                this.logger.warn(
                    `Pledge against dispute ${dispute.id} reverted due to: ${errorName}`,
                );

                const customError = ErrorFactory.createError(errorName);
                const context: ErrorContext = {
                    request,
                    dispute,
                    registry: this.registry,
                    terminateActor: () => {
                        throw customError;
                    },
                };
                customError.setContext(context);

                await ErrorHandler.handle(customError);
            } else {
                throw err;
            }
        }
    }

    /**
     * Handle the `DisputeStatusChanged` event.
     *
     * @param event `DisputeStatusChanged` event
     */
    private async onDisputeStatusChanged(event: EboEvent<"DisputeStatusChanged">): Promise<void> {
        const request = this.getActorRequest();
        const disputeId = event.metadata.disputeId;
        const disputeStatus = event.metadata.status;

        this.logger.info(`Dispute ${disputeId} status changed to ${disputeStatus}.`);

        switch (disputeStatus) {
            case "None":
                this.logger.warn(
                    `Agent does not know how to handle status changing to 'None' on dispute ${disputeId}.`,
                );

                break;

            case "Active": // Case handled by ResponseDisputed
            case "Lost": // Relevant during periodic request state checks
            case "Won": // Relevant during periodic request state checks
            case "Escalated": // Case handled by DisputeEscalated
                break;

            case "NoResolution":
                await this.onDisputeWithNoResolution(disputeId, request);

                break;

            default:
                throw new InvalidDisputeStatus(disputeId, disputeStatus);
        }
    }

    private async onDisputeEscalated(event: EboEvent<"DisputeEscalated">) {
        const request = this.getActorRequest();

        // TODO: notify

        this.logger.info(
            `Dispute ${event.metadata.disputeId} for request ${request.id} has been escalated.`,
        );
    }

    private async onDisputeWithNoResolution(disputeId: string, request: Request) {
        try {
            await this.proposeResponse(request.chainId);
        } catch (err) {
            if (err instanceof ResponseAlreadyProposed) {
                // This is an extremely weird case. If no other agent proposes
                // a different response, the request will probably be finalized
                // with no valid response.
                //
                // This actor will just wait until the proposal window ends.
                this.logger.warn(err.message);

                // TODO: notify
            } else {
                this.logger.error(
                    `Could not handle dispute ${disputeId} changing to NoResolution status.`,
                );

                throw err;
            }
        }
    }

    /**
     * Handle the `ResponseFinalized` event.
     *
     * @param event `ResponseFinalized` event
     */
    private async onRequestFinalized(_event: EboEvent<"RequestFinalized">): Promise<void> {
        const request = this.getActorRequest();

        this.logger.info(`Request ${request.id} has been finalized.`);
    }
}<|MERGE_RESOLUTION|>--- conflicted
+++ resolved
@@ -672,7 +672,7 @@
         try {
             await this.protocolProvider.disputeResponse(
                 request.prophetData,
-                eventResponse,
+                proposedResponse.prophetData,
                 dispute,
             );
         } catch (err) {
@@ -680,7 +680,6 @@
                 const customError = ErrorFactory.createError(err.name);
                 const response = this.registry.getResponse(event.metadata.responseId);
 
-<<<<<<< HEAD
                 customError.setContext({
                     request,
                     response,
@@ -693,13 +692,6 @@
                 throw err;
             }
         }
-=======
-        await this.protocolProvider.disputeResponse(
-            request.prophetData,
-            proposedResponse.prophetData,
-            dispute,
-        );
->>>>>>> 86b48ec0
     }
 
     /**
