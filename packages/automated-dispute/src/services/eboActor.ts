--- conflicted
+++ resolved
@@ -1,5 +1,4 @@
-import { BlockNumberService } from "@ebo-agent/blocknumber";
-import { Caip2ChainId } from "@ebo-agent/blocknumber/src/index.js";
+import { BlockNumberService, Caip2ChainId } from "@ebo-agent/blocknumber";
 import { Address, ILogger } from "@ebo-agent/shared";
 import { Mutex } from "async-mutex";
 import { Heap } from "heap-js";
@@ -212,9 +211,9 @@
                     this.registry,
                 );
 
-            case "DisputeStatusChanged":
+            case "DisputeStatusUpdated":
                 return UpdateDisputeStatus.buildFromEvent(
-                    event as EboEvent<"DisputeStatusChanged">,
+                    event as EboEvent<"DisputeStatusUpdated">,
                     this.registry,
                 );
 
@@ -224,9 +223,9 @@
                     this.registry,
                 );
 
-            case "RequestFinalized":
+            case "OracleRequestFinalized":
                 return FinalizeRequest.buildFromEvent(
-                    event as EboEvent<"RequestFinalized">,
+                    event as EboEvent<"OracleRequestFinalized">,
                     this.registry,
                 );
 
@@ -259,8 +258,8 @@
 
                 break;
 
-            case "DisputeStatusChanged":
-                await this.onDisputeStatusChanged(event as EboEvent<"DisputeStatusChanged">);
+            case "DisputeStatusUpdated":
+                await this.onDisputeStatusChanged(event as EboEvent<"DisputeStatusUpdated">);
 
                 break;
 
@@ -269,8 +268,8 @@
 
                 break;
 
-            case "RequestFinalized":
-                await this.onRequestFinalized(event as EboEvent<"RequestFinalized">);
+            case "OracleRequestFinalized":
+                await this.onRequestFinalized(event as EboEvent<"OracleRequestFinalized">);
 
                 break;
 
@@ -665,12 +664,7 @@
         const disputer = this.protocolProvider.getAccountAddress();
         const dispute: Dispute["prophetData"] = {
             disputer: disputer,
-<<<<<<< HEAD
-            // TODO: populate proposer if does not exist on eventResponse
-            proposer: eventResponse.proposer,
-=======
             proposer: proposedResponse.prophetData.proposer,
->>>>>>> 8c4a7024
             responseId: Address.normalize(event.metadata.responseId) as ResponseId,
             requestId: request.id,
         };
@@ -862,7 +856,7 @@
      *
      * @param event `DisputeStatusChanged` event
      */
-    private async onDisputeStatusChanged(event: EboEvent<"DisputeStatusChanged">): Promise<void> {
+    private async onDisputeStatusChanged(event: EboEvent<"DisputeStatusUpdated">): Promise<void> {
         const request = this.getActorRequest();
         const disputeId = event.metadata.disputeId;
         const disputeStatus = event.metadata.status;
@@ -931,7 +925,7 @@
      *
      * @param event `ResponseFinalized` event
      */
-    private async onRequestFinalized(_event: EboEvent<"RequestFinalized">): Promise<void> {
+    private async onRequestFinalized(_event: EboEvent<"OracleRequestFinalized">): Promise<void> {
         const request = this.getActorRequest();
 
         this.logger.info(`Request ${request.id} has been finalized.`);
