<<<<<<< HEAD
export * from "./eboProcessor.js";
export * from "./eboRegistry/index.js";
=======
export * from "../eboActor.js";
export * from "./eboProcessor.js";
>>>>>>> 0a5fdab8
<|MERGE_RESOLUTION|>--- conflicted
+++ resolved
@@ -1,7 +1,3 @@
-<<<<<<< HEAD
-export * from "./eboProcessor.js";
-export * from "./eboRegistry/index.js";
-=======
 export * from "../eboActor.js";
 export * from "./eboProcessor.js";
->>>>>>> 0a5fdab8
+export * from "./eboRegistry/index.js";