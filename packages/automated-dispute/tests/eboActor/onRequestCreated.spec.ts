import { Caip2ChainId } from "@ebo-agent/blocknumber/dist/types.js";
import { ILogger } from "@ebo-agent/shared";
import { Address } from "viem";
import { describe, expect, it, vi } from "vitest";

import { EboEvent, Response } from "../../src/types/index.js";
import mocks from "../mocks/index.js";
<<<<<<< HEAD
import {
    DEFAULT_MOCKED_PROTOCOL_CONTRACTS,
    DEFAULT_MOCKED_REQUEST_CREATED_DATA,
    mockedPrivateKey,
} from "./fixtures.js";
=======
import { DEFAULT_MOCKED_REQUEST_CREATED_DATA } from "./fixtures.js";
>>>>>>> fccd01fb

const logger: ILogger = mocks.mockLogger();

describe("EboActor", () => {
    describe("processEvents", () => {
        describe("when RequestCreated is enqueued", () => {
            const request = DEFAULT_MOCKED_REQUEST_CREATED_DATA;

            const requestId: Address = request.id;
            const indexedChainId: Caip2ChainId = request.chainId;

            const protocolEpoch = {
                currentEpoch: request.epoch,
                currentEpochBlockNumber: 1n,
                currentEpochTimestamp: BigInt(Date.UTC(2024, 1, 1, 0, 0, 0, 0)),
            };

            const requestCreatedEvent: EboEvent<"RequestCreated"> = {
                blockNumber: 34n,
                requestId: requestId,
                logIndex: 1,
                name: "RequestCreated",
                metadata: {
                    chainId: indexedChainId,
                    epoch: protocolEpoch.currentEpoch,
                    requestId: requestId,
                    request: request.prophetData,
                },
            };

<<<<<<< HEAD
            let protocolProvider: ProtocolProvider;
            let blockNumberService: BlockNumberService;
            let registry: EboMemoryRegistry;
            let eventProcessingMutex: Mutex;

            beforeEach(() => {
                protocolProvider = new ProtocolProvider(
                    ["http://localhost:8538"],
                    DEFAULT_MOCKED_PROTOCOL_CONTRACTS,
                    mockedPrivateKey,
                );

                const chainRpcUrls = new Map<Caip2ChainId, string[]>();
                chainRpcUrls.set(indexedChainId, ["http://localhost:8539"]);

                blockNumberService = new BlockNumberService(chainRpcUrls, logger);
                registry = new EboMemoryRegistry();
                eventProcessingMutex = new Mutex();
            });

=======
>>>>>>> fccd01fb
            it("stores the new request", async () => {
                const { actor, blockNumberService, protocolProvider, registry } =
                    mocks.buildEboActor(request, logger);

                const indexedEpochBlockNumber = 48n;

                vi.spyOn(blockNumberService, "getEpochBlockNumber").mockResolvedValue(
                    indexedEpochBlockNumber,
                );

                vi.spyOn(protocolProvider, "proposeResponse").mockImplementation(() =>
                    Promise.resolve(),
                );

                const mockRegistryAddRequest = vi
                    .spyOn(registry, "addRequest")
                    .mockImplementation(() => {});

                actor.enqueue(requestCreatedEvent);

                await actor.processEvents();

                expect(mockRegistryAddRequest).toHaveBeenCalledWith(
                    expect.objectContaining({
                        id: requestId,
                    }),
                );
            });

            it("proposes a response", async () => {
                const { actor, blockNumberService, protocolProvider } = mocks.buildEboActor(
                    request,
                    logger,
                );

                const indexedEpochBlockNumber = 48n;

                vi.spyOn(blockNumberService, "getEpochBlockNumber").mockResolvedValue(
                    indexedEpochBlockNumber,
                );

                vi.spyOn(protocolProvider, "getCurrentEpoch").mockResolvedValue(protocolEpoch);

                const proposeResponseMock = vi.spyOn(protocolProvider, "proposeResponse");

                proposeResponseMock.mockImplementation(
                    (
                        _requestId: string,
                        _epoch: bigint,
                        _chainId: Caip2ChainId,
                        _blockNumbre: bigint,
                    ) => Promise.resolve(),
                );

                actor.enqueue(requestCreatedEvent);

                await actor.processEvents();

                expect(proposeResponseMock).toHaveBeenCalledWith(
                    requestCreatedEvent.metadata.requestId,
                    protocolEpoch.currentEpoch,
                    requestCreatedEvent.metadata.chainId,
                    indexedEpochBlockNumber,
                );
            });

            it("does not propose when already proposed the same block", async () => {
                const { actor, protocolProvider, blockNumberService, registry } =
                    mocks.buildEboActor(request, logger);

                const indexedEpochBlockNumber = 48n;

                vi.spyOn(blockNumberService, "getEpochBlockNumber").mockResolvedValue(
                    indexedEpochBlockNumber,
                );

                const proposeResponseMock = vi.spyOn(protocolProvider, "proposeResponse");

                proposeResponseMock.mockImplementation(
                    (
                        _requestId: string,
                        _epoch: bigint,
                        _chainId: Caip2ChainId,
                        _blockNumbre: bigint,
                    ) => Promise.resolve(),
                );

                const previousResponses = new Map<string, Response>();
                previousResponses.set("0x01", {
                    id: "0x01",
                    createdAt: BigInt(Date.UTC(2024, 1, 1, 0, 0, 0, 0)),
                    prophetData: {
                        proposer: "0x02",
                        requestId: requestId,
                        response: {
                            block: indexedEpochBlockNumber,
                            chainId: requestCreatedEvent.metadata.chainId,
                            epoch: protocolEpoch.currentEpoch,
                        },
                    },
                });

                vi.spyOn(registry, "getResponses").mockReturnValue(
                    Object.values(previousResponses),
                );

                actor.enqueue(requestCreatedEvent);

                await actor.processEvents();

                expect(proposeResponseMock).not.toHaveBeenCalled();
            });

            it.todo("throws if the indexed chain block number cannot be fetched");
        });
    });
});<|MERGE_RESOLUTION|>--- conflicted
+++ resolved
@@ -1,19 +1,16 @@
 import { Caip2ChainId } from "@ebo-agent/blocknumber/dist/types.js";
 import { ILogger } from "@ebo-agent/shared";
 import { Address } from "viem";
-import { describe, expect, it, vi } from "vitest";
+import { beforeEach, describe, expect, it, vi } from "vitest";
 
+import { ProtocolProvider } from "../../src/protocolProvider.js";
 import { EboEvent, Response } from "../../src/types/index.js";
 import mocks from "../mocks/index.js";
-<<<<<<< HEAD
 import {
     DEFAULT_MOCKED_PROTOCOL_CONTRACTS,
     DEFAULT_MOCKED_REQUEST_CREATED_DATA,
     mockedPrivateKey,
 } from "./fixtures.js";
-=======
-import { DEFAULT_MOCKED_REQUEST_CREATED_DATA } from "./fixtures.js";
->>>>>>> fccd01fb
 
 const logger: ILogger = mocks.mockLogger();
 
@@ -44,7 +41,6 @@
                 },
             };
 
-<<<<<<< HEAD
             let protocolProvider: ProtocolProvider;
             let blockNumberService: BlockNumberService;
             let registry: EboMemoryRegistry;
@@ -65,8 +61,6 @@
                 eventProcessingMutex = new Mutex();
             });
 
-=======
->>>>>>> fccd01fb
             it("stores the new request", async () => {
                 const { actor, blockNumberService, protocolProvider, registry } =
                     mocks.buildEboActor(request, logger);
