--- conflicted
+++ resolved
@@ -1,22 +1,12 @@
-<<<<<<< HEAD
 import { BlockNumberService } from "@ebo-agent/blocknumber";
-import { Caip2ChainId } from "@ebo-agent/blocknumber/dist/types";
-import { BlockmetaClientConfig } from "@ebo-agent/blocknumber/src/providers/index.js";
-=======
-import { BlockNumberService, Caip2ChainId } from "@ebo-agent/blocknumber";
->>>>>>> 43fb005e
+import { Caip2ChainId } from "@ebo-agent/blocknumber/src/index.js";
 import { ILogger } from "@ebo-agent/shared";
 import { Mutex } from "async-mutex";
 import { vi } from "vitest";
 
 import { ProtocolProvider } from "../../src/providers/index.js";
-<<<<<<< HEAD
 import { EboActor, EboMemoryRegistry, NotificationService } from "../../src/services/index.js";
-import { Dispute, Request, Response } from "../../src/types/index.js";
-=======
-import { EboActor, EboMemoryRegistry } from "../../src/services/index.js";
 import { Dispute, Request, Response, ResponseBody } from "../../src/types/index.js";
->>>>>>> 43fb005e
 import {
     DEFAULT_MOCKED_PROTOCOL_CONTRACTS,
     mockedPrivateKey,
@@ -55,19 +45,6 @@
     const blockNumberRpcUrls = new Map<Caip2ChainId, string[]>([
         [chainId, ["http://localhost:8539"]],
     ]);
-<<<<<<< HEAD
-
-    const blockmetaConfig: BlockmetaClientConfig = {
-        baseUrl: new URL("http://localhost:8540"),
-        servicePaths: {
-            block: "/block",
-            blockByTime: "/block/by-time",
-        },
-        bearerToken: "mockedBearerToken",
-        bearerTokenExpirationWindow: 300,
-    };
-    const blockNumberService = new BlockNumberService(blockNumberRpcUrls, blockmetaConfig, logger);
-=======
     const blockNumberService = new BlockNumberService(
         blockNumberRpcUrls,
         {
@@ -81,7 +58,6 @@
         },
         logger,
     );
->>>>>>> 43fb005e
 
     vi.spyOn(blockNumberService, "getEpochBlockNumber").mockResolvedValue(BigInt(12345));
 
