<<<<<<< HEAD
import { Caip2ChainId } from "@ebo-agent/blocknumber/src/index.js";
=======
import { BlockNumberService, Caip2ChainId } from "@ebo-agent/blocknumber";
import { UnixTimestamp } from "@ebo-agent/shared";
import { Block } from "viem";
>>>>>>> fa1f5cc7
import { afterEach, beforeEach, describe, expect, it, vi } from "vitest";

import { PendingModulesApproval, ProcessorAlreadyStarted } from "../../src/exceptions/index.js";
import { NotificationService } from "../../src/services/index.js";
import {
    AccountingModules,
    EboEvent,
    EboEventName,
    Epoch,
    RequestId,
} from "../../src/types/index.js";
import mocks from "../mocks/index.js";
import { DEFAULT_MOCKED_REQUEST_CREATED_DATA } from "../services/eboActor/fixtures.js";

const logger = mocks.mockLogger();
const msBetweenChecks = 1;
const accountingModules: AccountingModules = {
    requestModule: "0x01",
    responseModule: "0x02",
    escalationModule: "0x03",
};

const allModulesApproved = Object.values(accountingModules);

describe("EboProcessor", () => {
    let notifier: NotificationService;
    describe("start", () => {
        const request = DEFAULT_MOCKED_REQUEST_CREATED_DATA;

        beforeEach(() => {
            vi.useFakeTimers();
            notifier = {
                notifyError: vi.fn().mockResolvedValue(undefined),
            };
        });

        afterEach(() => {
            vi.useRealTimers();
        });

        it("throws if at least one module is pending approval", async () => {
            const { processor, protocolProvider } = mocks.buildEboProcessor(
                logger,
                accountingModules,
                notifier,
            );

            vi.spyOn(protocolProvider, "getAccountingApprovedModules").mockResolvedValue([]);

            const result = processor.start();

            expect(result).rejects.toThrow(PendingModulesApproval);
        });

        it("bootstraps actors with onchain active requests when starting", async () => {
            const { processor, actorsManager, protocolProvider } = mocks.buildEboProcessor(
                logger,
                accountingModules,
                notifier,
            );

            const currentEpoch: Epoch = {
                number: 1n,
                firstBlockNumber: 1n,
                startTimestamp: BigInt(Date.UTC(2024, 1, 1, 0, 0, 0, 0)) as UnixTimestamp,
            };

            const lastFinalizedBlock = {
                number: currentEpoch.firstBlockNumber + 10n,
            } as unknown as Block<bigint, false, "finalized">;

            const requestCreatedEvent: EboEvent<"RequestCreated"> = {
                name: "RequestCreated",
                blockNumber: 1n,
                logIndex: 1,
                timestamp: BigInt(Date.UTC(2024, 1, 1, 0, 0, 0, 0)) as UnixTimestamp,
                requestId: request.id,
                metadata: {
                    requestId: request.id,
                    epoch: request.epoch,
                    chainId: request.chainId,
                    request: request.prophetData,
                },
            };

            vi.spyOn(protocolProvider, "getAccountingApprovedModules").mockResolvedValue(
                allModulesApproved,
            );
            vi.spyOn(protocolProvider, "getCurrentEpoch").mockResolvedValue(currentEpoch);
            vi.spyOn(protocolProvider, "getLastFinalizedBlock").mockResolvedValue(
                lastFinalizedBlock,
            );
            vi.spyOn(protocolProvider, "getEvents").mockResolvedValue([requestCreatedEvent]);

            const { actor } = mocks.buildEboActor(request, logger);
            const mockCreateActor = vi.spyOn(actorsManager, "createActor").mockReturnValue(actor);

            await processor.start(msBetweenChecks);

            let calledActorRequest;
            if (mockCreateActor.mock.calls[0]) {
                calledActorRequest = mockCreateActor.mock.calls[0][0];
            }

            if (calledActorRequest) {
                expect(calledActorRequest.id).toEqual(requestCreatedEvent.requestId);
                expect(calledActorRequest.chainId).toEqual(request.chainId);
                expect(calledActorRequest.epoch).toEqual(currentEpoch.number);
            } else {
                throw new Error();
            }
        });

        it("does not create actors to handle unsupported chains", async () => {
            const { processor, actorsManager, protocolProvider } = mocks.buildEboProcessor(logger);

            const currentEpoch: Epoch = {
                number: 1n,
                firstBlockNumber: 1n,
                startTimestamp: BigInt(Date.UTC(2024, 1, 1, 0, 0, 0, 0)) as UnixTimestamp,
            };

            const request = {
                ...DEFAULT_MOCKED_REQUEST_CREATED_DATA,
                chainId: "eip155:61" as const, // ETC
            };

            const requestCreatedEvent: EboEvent<"RequestCreated"> = {
                name: "RequestCreated",
                blockNumber: 1n,
                logIndex: 1,
                timestamp: BigInt(Date.UTC(2024, 1, 1, 0, 0, 0, 0)) as UnixTimestamp,
                requestId: request.id,
                metadata: {
                    requestId: request.id,
                    epoch: request.epoch,
                    chainId: request.chainId,
                    request: request.prophetData,
                },
            };

            const lastFinalizedBlock = {
                number: (currentEpoch.firstBlockNumber + 10n) as UnixTimestamp,
            } as unknown as Block<bigint, false, "finalized">;

            vi.spyOn(protocolProvider, "getAccountingApprovedModules").mockResolvedValue(
                allModulesApproved,
            );
            vi.spyOn(protocolProvider, "getCurrentEpoch").mockResolvedValue(currentEpoch);
            vi.spyOn(protocolProvider, "getLastFinalizedBlock").mockResolvedValue(
                lastFinalizedBlock,
            );
            vi.spyOn(protocolProvider, "getEvents").mockResolvedValue([requestCreatedEvent]);

            const mockCreateActor = vi.spyOn(actorsManager, "createActor");

            await processor.start(msBetweenChecks);

            expect(mockCreateActor).not.toHaveBeenCalled();
        });

        it("throws if called more than once", async () => {
            const { processor, protocolProvider } = mocks.buildEboProcessor(logger);

            const currentEpoch: Epoch = {
                number: 1n,
                firstBlockNumber: 1n,
                startTimestamp: BigInt(Date.UTC(2024, 1, 1, 0, 0, 0, 0)) as UnixTimestamp,
            };

            const lastFinalizedBlock = {
                number: (currentEpoch.firstBlockNumber + 10n) as UnixTimestamp,
            } as unknown as Block<bigint, false, "finalized">;

            vi.spyOn(protocolProvider, "getAccountingApprovedModules").mockResolvedValue(
                allModulesApproved,
            );
            vi.spyOn(protocolProvider, "getCurrentEpoch").mockResolvedValue(currentEpoch);
            vi.spyOn(protocolProvider, "getLastFinalizedBlock").mockResolvedValue(
                lastFinalizedBlock,
            );
            vi.spyOn(protocolProvider, "getEvents").mockResolvedValue([]);

            await processor.start(1);

            expect(processor.start(1)).rejects.toThrow(ProcessorAlreadyStarted);
        });

        it("fetches events since epoch start when starting", async () => {
            const { processor, protocolProvider, actorsManager } = mocks.buildEboProcessor(
                logger,
                accountingModules,
                notifier,
            );
            const { actor } = mocks.buildEboActor(request, logger);

            const currentEpoch = {
                number: 1n,
                firstBlockNumber: 1n,
                startTimestamp: BigInt(Date.UTC(2024, 1, 1, 0, 0, 0, 0)) as UnixTimestamp,
            };

            const currentBlock = {
                number: currentEpoch.firstBlockNumber + 10n,
            } as unknown as Block<bigint, false, "finalized">;

            const requestCreatedEvent: EboEvent<"RequestCreated"> = {
                name: "RequestCreated",
                blockNumber: 1n,
                logIndex: 1,
                timestamp: BigInt(Date.UTC(2024, 1, 1, 0, 0, 0, 0)) as UnixTimestamp,
                requestId: request.id,
                metadata: {
                    requestId: request.id,
                    epoch: request.epoch,
                    chainId: request.chainId,
                    request: request.prophetData,
                },
            };

            vi.spyOn(protocolProvider, "getAccountingApprovedModules").mockResolvedValue(
                allModulesApproved,
            );
            vi.spyOn(protocolProvider, "getCurrentEpoch").mockResolvedValue(currentEpoch);
            vi.spyOn(protocolProvider, "getLastFinalizedBlock").mockResolvedValue(currentBlock);
            vi.spyOn(actorsManager, "createActor").mockReturnValue(actor);
            vi.spyOn(actor, "processEvents").mockImplementation(() => Promise.resolve());
            vi.spyOn(actor, "onLastBlockUpdated").mockImplementation(() => Promise.resolve());
            vi.spyOn(actor, "canBeTerminated").mockResolvedValue(false);

            const mockGetEvents = vi.spyOn(protocolProvider, "getEvents");
            mockGetEvents.mockResolvedValue([requestCreatedEvent]);

            await processor.start(msBetweenChecks);

            expect(mockGetEvents).toHaveBeenCalledWith(
                currentEpoch.firstBlockNumber,
                currentBlock.number,
            );
        });

        it("keeps the last block checked unaltered when something fails during sync", async () => {
            const initialCurrentBlock = 1n;

            const { processor, protocolProvider, actorsManager } = mocks.buildEboProcessor(
                logger,
                accountingModules,
                notifier,
            );
            const { actor } = mocks.buildEboActor(request, logger);

            const currentEpoch = {
                number: 1n,
                firstBlockNumber: 1n,
                startTimestamp: BigInt(Date.UTC(2024, 1, 1, 0, 0, 0, 0)) as UnixTimestamp,
            };

            const mockProtocolProviderGetEvents = vi
                .spyOn(protocolProvider, "getEvents")
                .mockImplementationOnce(() => {
                    // Simulate failure during first synch
                    throw new Error();
                })
                .mockResolvedValueOnce([]);

            vi.spyOn(protocolProvider, "getAccountingApprovedModules").mockResolvedValue(
                allModulesApproved,
            );

            vi.spyOn(protocolProvider, "getLastFinalizedBlock")
                .mockResolvedValueOnce({ number: initialCurrentBlock + 10n } as unknown as Block<
                    bigint,
                    false,
                    "finalized"
                >)
                .mockResolvedValueOnce({ number: initialCurrentBlock + 20n } as unknown as Block<
                    bigint,
                    false,
                    "finalized"
                >);

            vi.spyOn(protocolProvider, "getCurrentEpoch").mockResolvedValue(currentEpoch);
            vi.spyOn(actorsManager, "createActor").mockReturnValue(actor);
            vi.spyOn(actor, "processEvents").mockImplementation(() => Promise.resolve());
            vi.spyOn(actor, "onLastBlockUpdated").mockImplementation(() => Promise.resolve());
            vi.spyOn(actor, "canBeTerminated").mockResolvedValue(false);

            await processor.start(msBetweenChecks);

            expect(mockProtocolProviderGetEvents).toHaveBeenNthCalledWith(
                1,
                currentEpoch.firstBlockNumber,
                initialCurrentBlock + 10n,
            );

            expect(mockProtocolProviderGetEvents).toHaveBeenCalledTimes(1);
            expect(logger.error).toHaveBeenCalledWith(expect.stringMatching("Sync failed"));

            await vi.advanceTimersByTimeAsync(msBetweenChecks);

            expect(mockProtocolProviderGetEvents).toHaveBeenNthCalledWith(
                2,
                currentEpoch.firstBlockNumber,
                initialCurrentBlock + 20n,
            );
        });

        it("fetches non-consumed events if event fetching fails", async () => {
            const { processor, protocolProvider, actorsManager } = mocks.buildEboProcessor(
                logger,
                accountingModules,
                notifier,
            );
            const { actor } = mocks.buildEboActor(request, logger);

            const mockLastCheckedBlock = 5n;
            processor["lastCheckedBlock"] = mockLastCheckedBlock;

            const currentEpoch = {
                number: 1n,
                firstBlockNumber: 1n,
                startTimestamp: BigInt(Date.UTC(2024, 1, 1, 0, 0, 0, 0)) as UnixTimestamp,
            };

            const currentBlock = {
                number: (currentEpoch.firstBlockNumber + 10n) as UnixTimestamp,
            } as unknown as Block<bigint, false, "finalized">;

            const requestCreatedEvent: EboEvent<"RequestCreated"> = {
                name: "RequestCreated",
                blockNumber: 6n,
                timestamp: BigInt(Date.UTC(2024, 1, 1, 0, 0, 0, 0)) as UnixTimestamp,
                logIndex: 1,
                requestId: DEFAULT_MOCKED_REQUEST_CREATED_DATA.id,
                metadata: {
                    requestId: DEFAULT_MOCKED_REQUEST_CREATED_DATA.id,
                    epoch: DEFAULT_MOCKED_REQUEST_CREATED_DATA.epoch,
                    chainId: DEFAULT_MOCKED_REQUEST_CREATED_DATA.chainId,
                    request: DEFAULT_MOCKED_REQUEST_CREATED_DATA["prophetData"],
                },
            };

            vi.spyOn(protocolProvider, "getAccountingApprovedModules").mockResolvedValue(
                allModulesApproved,
            );
            vi.spyOn(protocolProvider, "getCurrentEpoch").mockResolvedValue(currentEpoch);
            vi.spyOn(protocolProvider, "getLastFinalizedBlock").mockResolvedValue(currentBlock);
            vi.spyOn(actorsManager, "createActor").mockReturnValue(actor);
            vi.spyOn(actor, "processEvents").mockImplementation(() => Promise.resolve());
            vi.spyOn(actor, "onLastBlockUpdated").mockImplementation(() => Promise.resolve());
            vi.spyOn(actor, "canBeTerminated").mockResolvedValue(false);

            const mockGetEvents = vi.spyOn(protocolProvider, "getEvents");
            mockGetEvents.mockResolvedValue([requestCreatedEvent]);

            processor["lastCheckedBlock"] = mockLastCheckedBlock;

            await processor.start(msBetweenChecks);

            expect(mockGetEvents).toHaveBeenCalledWith(mockLastCheckedBlock, currentBlock.number);
        });

        it("enqueues and process every new event into the actor", async () => {
            const { processor, protocolProvider, actorsManager } = mocks.buildEboProcessor(
                logger,
                accountingModules,
                notifier,
            );

            const currentEpoch = {
                number: 1n,
                firstBlockNumber: 1n,
                startTimestamp: BigInt(Date.UTC(2024, 1, 1, 0, 0, 0, 0)) as UnixTimestamp,
            };

            const currentBlock = {
                number: currentEpoch.firstBlockNumber + 10n,
            } as unknown as Block<bigint, false, "finalized">;

            vi.spyOn(protocolProvider, "getAccountingApprovedModules").mockResolvedValue(
                allModulesApproved,
            );
            vi.spyOn(protocolProvider, "getCurrentEpoch").mockResolvedValue(currentEpoch);
            vi.spyOn(protocolProvider, "getLastFinalizedBlock").mockResolvedValue(currentBlock);

            const request = DEFAULT_MOCKED_REQUEST_CREATED_DATA;
            const response = mocks.buildResponse(request);

            const eventStream: EboEvent<EboEventName>[] = [
                {
                    name: "RequestCreated",
                    blockNumber: 6n,
                    logIndex: 1,
                    timestamp: BigInt(Date.UTC(2024, 1, 1, 0, 0, 0, 0)) as UnixTimestamp,
                    requestId: request.id,
                    metadata: {
                        requestId: request.id,
                        epoch: request.epoch,
                        chainId: request.chainId,
                        request: request["prophetData"],
                    },
                },
                {
                    name: "ResponseProposed",
                    blockNumber: 7n,
                    logIndex: 1,
                    timestamp: BigInt(Date.UTC(2024, 1, 2, 0, 0, 0, 0)) as UnixTimestamp,
                    requestId: request.id,
                    metadata: {
                        requestId: request.id,
                        responseId: response.id,
                        response: response.prophetData,
                    },
                },
            ];

            vi.spyOn(protocolProvider, "getEvents").mockResolvedValue(eventStream);

            const { actor } = mocks.buildEboActor(request, logger);

            const mockActorEnqueue = vi.spyOn(actor, "enqueue");
            const mockActorProcessEvents = vi
                .spyOn(actor, "processEvents")
                .mockImplementation(() => Promise.resolve());

            vi.spyOn(actor, "onLastBlockUpdated").mockImplementation(() => Promise.resolve());

            vi.spyOn(actorsManager, "createActor").mockResolvedValue(actor);
            vi.spyOn(actorsManager, "getActor").mockReturnValue(actor);

            await processor.start(msBetweenChecks);

            expect(mockActorProcessEvents).toHaveBeenCalledOnce();
            expect(mockActorEnqueue).toHaveBeenCalledTimes(2);
        });

        it("enqueues events into corresponding actors", async () => {
            const { processor, protocolProvider, actorsManager } = mocks.buildEboProcessor(
                logger,
                accountingModules,
                notifier,
            );

            const currentEpoch = {
                number: 1n,
                firstBlockNumber: 1n,
                startTimestamp: BigInt(Date.UTC(2024, 1, 1, 0, 0, 0, 0)) as UnixTimestamp,
            };

            const currentBlock = {
                number: currentEpoch.firstBlockNumber + 10n,
            } as unknown as Block<bigint, false, "finalized">;

            vi.spyOn(protocolProvider, "getAccountingApprovedModules").mockResolvedValue(
                allModulesApproved,
            );
            vi.spyOn(protocolProvider, "getCurrentEpoch").mockResolvedValue(currentEpoch);
            vi.spyOn(protocolProvider, "getLastFinalizedBlock").mockResolvedValue(currentBlock);

            const request1 = {
                ...DEFAULT_MOCKED_REQUEST_CREATED_DATA,
                id: "0x01" as RequestId,
                chainId: "eip155:1" as Caip2ChainId,
            };
            const response1 = mocks.buildResponse(request1);

            const request2 = {
                ...DEFAULT_MOCKED_REQUEST_CREATED_DATA,
                id: "0x02" as RequestId,
                chainId: "eip155:137" as Caip2ChainId,
            };
            const response2 = mocks.buildResponse(request2);

            const eventStream: EboEvent<EboEventName>[] = [
                {
                    name: "ResponseProposed",
                    blockNumber: 7n,
                    logIndex: 1,
                    timestamp: BigInt(Date.UTC(2024, 1, 1, 0, 0, 0, 0)) as UnixTimestamp,
                    requestId: request1.id,
                    metadata: {
                        requestId: request1.id,
                        responseId: response1.id,
                        response: response1.prophetData,
                    },
                },
                {
                    name: "ResponseProposed",
                    blockNumber: 7n,
                    logIndex: 2,
                    timestamp: BigInt(Date.UTC(2024, 1, 1, 0, 0, 0, 0)) as UnixTimestamp,
                    requestId: request2.id,
                    metadata: {
                        requestId: request2.id,
                        responseId: response2.id,
                        response: response2.prophetData,
                    },
                },
            ];

            vi.spyOn(protocolProvider, "getEvents").mockResolvedValue(eventStream);

            const { actor: actor1 } = mocks.buildEboActor(request1, logger);
            const { actor: actor2 } = mocks.buildEboActor(request2, logger);

            const mockActor1Enqueue = vi.spyOn(actor1, "enqueue");
            const mockActor2Enqueue = vi.spyOn(actor2, "enqueue");

            mockActor1Enqueue.mockImplementation(() => {});
            mockActor2Enqueue.mockImplementation(() => {});

            vi.spyOn(actor1, "processEvents").mockImplementation(() => Promise.resolve());
            vi.spyOn(actor2, "processEvents").mockImplementation(() => Promise.resolve());

            vi.spyOn(actor1, "onLastBlockUpdated").mockImplementation(() => Promise.resolve());
            vi.spyOn(actor2, "onLastBlockUpdated").mockImplementation(() => Promise.resolve());

            vi.spyOn(actorsManager, "getActor").mockImplementation((requestId: RequestId) => {
                switch (requestId) {
                    case request1.id:
                        return actor1;

                    case request2.id:
                        return actor2;

                    default:
                        return undefined;
                }
            });

            await processor.start(msBetweenChecks);

            expect(mockActor1Enqueue).toHaveBeenCalledWith(eventStream[0]);
            expect(mockActor2Enqueue).toHaveBeenCalledWith(eventStream[1]);
        });

        it.skip("notifies if an actor throws while handling events");

        it("creates a request when no actor is handling a chain's current epoch", async () => {
            const { processor, protocolProvider, actorsManager } = mocks.buildEboProcessor(
                logger,
                accountingModules,
                notifier,
            );

            const currentEpoch = {
                number: 1n,
                firstBlockNumber: 1n,
                startTimestamp: BigInt(Date.UTC(2024, 1, 1, 0, 0, 0, 0)) as UnixTimestamp,
            };

            const lastFinalizedBlock = { number: 1n } as unknown as Block<
                bigint,
                false,
                "finalized"
            >;

            vi.spyOn(protocolProvider, "getAccountingApprovedModules").mockResolvedValue(
                allModulesApproved,
            );
            vi.spyOn(protocolProvider, "getCurrentEpoch").mockResolvedValue(currentEpoch);
            vi.spyOn(protocolProvider, "getLastFinalizedBlock").mockResolvedValue(
                lastFinalizedBlock,
            );
            vi.spyOn(protocolProvider, "getEvents").mockResolvedValue([]);
            vi.spyOn(protocolProvider, "getAvailableChains").mockResolvedValue([
                "eip155:1",
                "eip155:42161",
            ]);

            vi.spyOn(actorsManager, "getActorsRequests").mockReturnValue([
                { id: "0x01" as RequestId, chainId: "eip155:1", epoch: currentEpoch.number },
            ]);

            const mockProtocolProviderCreateRequest = vi
                .spyOn(protocolProvider, "createRequest")
                .mockImplementation(() => Promise.resolve());

            await processor.start();

            expect(mockProtocolProviderCreateRequest).toHaveBeenCalledWith(
                currentEpoch.number,
                "eip155:42161",
            );
        });

        it("does not create a new request if a corresponding actor already exist", async () => {
            const { processor, protocolProvider, actorsManager } = mocks.buildEboProcessor(
                logger,
                accountingModules,
                notifier,
            );

            const currentEpoch = {
                number: 1n,
                firstBlockNumber: 1n,
                startTimestamp: BigInt(Date.UTC(2024, 1, 1, 0, 0, 0, 0)) as UnixTimestamp,
            };

            const lastFinalizedBlock = {
                number: 1n,
            } as unknown as Block<bigint, false, "finalized">;

            vi.spyOn(protocolProvider, "getAccountingApprovedModules").mockResolvedValue(
                allModulesApproved,
            );
            vi.spyOn(protocolProvider, "getCurrentEpoch").mockResolvedValue(currentEpoch);
            vi.spyOn(protocolProvider, "getLastFinalizedBlock").mockResolvedValue(
                lastFinalizedBlock,
            );
            vi.spyOn(protocolProvider, "getEvents").mockResolvedValue([]);
            vi.spyOn(protocolProvider, "getAvailableChains").mockResolvedValue([
                "eip155:1",
                "eip155:42161",
            ]);

            vi.spyOn(actorsManager, "getActorsRequests").mockReturnValue([
                { id: "0x01" as RequestId, chainId: "eip155:1", epoch: currentEpoch.number },
                { id: "0x02" as RequestId, chainId: "eip155:42161", epoch: currentEpoch.number },
            ]);

            const mockProtocolProviderCreateRequest = vi
                .spyOn(protocolProvider, "createRequest")
                .mockImplementation(() => Promise.resolve());

            await processor.start();

            expect(mockProtocolProviderCreateRequest).not.toHaveBeenCalled();
        });

        it("handles errors during request creation", async () => {
            const { processor, protocolProvider, actorsManager } = mocks.buildEboProcessor(
                logger,
                accountingModules,
                notifier,
            );

            const currentEpoch = {
                number: 1n,
                firstBlockNumber: 1n,
                startTimestamp: BigInt(Date.UTC(2024, 1, 1, 0, 0, 0, 0)) as UnixTimestamp,
            };

            const lastFinalizedBlock = {
                number: 1n,
            } as unknown as Block<bigint, false, "finalized">;

            vi.spyOn(protocolProvider, "getAccountingApprovedModules").mockResolvedValue(
                allModulesApproved,
            );
            vi.spyOn(protocolProvider, "getCurrentEpoch").mockResolvedValue(currentEpoch);
            vi.spyOn(protocolProvider, "getLastFinalizedBlock").mockResolvedValue(
                lastFinalizedBlock,
            );
            vi.spyOn(protocolProvider, "getEvents").mockResolvedValue([]);
            vi.spyOn(protocolProvider, "getAvailableChains").mockResolvedValue([
                "eip155:1",
                "eip155:42161",
            ]);
            vi.spyOn(protocolProvider, "createRequest").mockImplementation(() => Promise.reject());

            vi.spyOn(actorsManager, "getActorsRequests").mockReturnValue([
                { id: "0x01" as RequestId, chainId: "eip155:1", epoch: currentEpoch.number },
            ]);

            expect(processor.start()).resolves.not.toThrow();
        });

        it.skip("notifies if a request failed to be created");

        it("removes the actor from registry when terminating", async () => {
            const { processor, protocolProvider, actorsManager } = mocks.buildEboProcessor(
                logger,
                accountingModules,
                notifier,
            );

            const currentEpoch = {
                number: 1n,
                firstBlockNumber: 1n,
                startTimestamp: BigInt(Date.UTC(2024, 1, 1, 0, 0, 0, 0)) as UnixTimestamp,
            };

            const currentBlock = {
                number: currentEpoch.number + 10n,
            } as unknown as Block<bigint, false, "finalized">;

            vi.spyOn(protocolProvider, "getAccountingApprovedModules").mockResolvedValue(
                allModulesApproved,
            );
            vi.spyOn(protocolProvider, "getCurrentEpoch").mockResolvedValue(currentEpoch);
            vi.spyOn(protocolProvider, "getLastFinalizedBlock").mockResolvedValue(currentBlock);

            const request = DEFAULT_MOCKED_REQUEST_CREATED_DATA;

            vi.spyOn(protocolProvider, "getEvents").mockResolvedValue([]);

            const { actor } = mocks.buildEboActor(request, logger);

            vi.spyOn(actor, "onLastBlockUpdated").mockImplementation(() => Promise.resolve());
            vi.spyOn(actor, "canBeTerminated").mockReturnValue(true);

            vi.spyOn(actorsManager, "createActor").mockResolvedValue(actor);
            vi.spyOn(actorsManager, "getActor").mockReturnValue(actor);
            vi.spyOn(actorsManager, "getRequestIds").mockReturnValue([request.id]);

            const mockActorManagerDeleteActor = vi.spyOn(actorsManager, "deleteActor");

            await processor.start(msBetweenChecks);

            expect(mockActorManagerDeleteActor).toHaveBeenCalledWith(request.id);
        });
    });
});<|MERGE_RESOLUTION|>--- conflicted
+++ resolved
@@ -1,13 +1,10 @@
-<<<<<<< HEAD
 import { Caip2ChainId } from "@ebo-agent/blocknumber/src/index.js";
-=======
-import { BlockNumberService, Caip2ChainId } from "@ebo-agent/blocknumber";
 import { UnixTimestamp } from "@ebo-agent/shared";
 import { Block } from "viem";
->>>>>>> fa1f5cc7
 import { afterEach, beforeEach, describe, expect, it, vi } from "vitest";
 
 import { PendingModulesApproval, ProcessorAlreadyStarted } from "../../src/exceptions/index.js";
+import { ProtocolProvider } from "../../src/providers/index.js";
 import { NotificationService } from "../../src/services/index.js";
 import {
     AccountingModules,
