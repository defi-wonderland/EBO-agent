--- conflicted
+++ resolved
@@ -4,7 +4,6 @@
 
 import { PendingModulesApproval, ProcessorAlreadyStarted } from "../../src/exceptions/index.js";
 import { ProtocolProvider } from "../../src/providers/index.js";
-<<<<<<< HEAD
 import {
     AccountingModules,
     EboEvent,
@@ -12,9 +11,6 @@
     Epoch,
     RequestId,
 } from "../../src/types/index.js";
-=======
-import { EboEvent, EboEventName, Epoch, RequestId } from "../../src/types/index.js";
->>>>>>> df23d457
 import mocks from "../mocks/index.js";
 import { DEFAULT_MOCKED_REQUEST_CREATED_DATA } from "../services/eboActor/fixtures.js";
 
@@ -95,10 +91,7 @@
             const expectedActorRequest = expect.objectContaining({
                 id: requestCreatedEvent.requestId,
                 epoch: currentEpoch.number,
-<<<<<<< HEAD
-=======
                 chainId: request.chainId,
->>>>>>> df23d457
             });
 
             expect(mockCreateActor).toHaveBeenCalledWith(
@@ -136,6 +129,9 @@
                 },
             };
 
+            vi.spyOn(protocolProvider, "getAccountingApprovedModules").mockResolvedValue(
+                allModulesApproved,
+            );
             vi.spyOn(protocolProvider, "getCurrentEpoch").mockResolvedValue(currentEpoch);
             vi.spyOn(protocolProvider, "getLastFinalizedBlock").mockResolvedValue(
                 currentEpoch.firstBlockNumber + 10n,
@@ -150,10 +146,7 @@
         });
 
         it("throws if called more than once", async () => {
-            const { processor, protocolProvider } = mocks.buildEboProcessor(
-                logger,
-                accountingModules,
-            );
+            const { processor, protocolProvider } = mocks.buildEboProcessor(logger);
 
             const currentEpoch: Epoch = {
                 number: 1n,
