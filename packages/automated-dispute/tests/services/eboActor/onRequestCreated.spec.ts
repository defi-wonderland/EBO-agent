--- conflicted
+++ resolved
@@ -1,14 +1,8 @@
 import { Caip2ChainId } from "@ebo-agent/blocknumber";
 import { ILogger } from "@ebo-agent/shared";
-<<<<<<< HEAD
-import { Address } from "viem";
-import { describe, expect, it, vi } from "vitest";
+import { afterEach, beforeEach, describe, expect, it, vi } from "vitest";
 
 import { ResponseAlreadyProposed } from "../../../src/exceptions/index.js";
-import { EboEvent, Response } from "../../../src/types/index.js";
-=======
-import { afterEach, beforeEach, describe, expect, it, vi } from "vitest";
-
 import { ProtocolProvider } from "../../../src/providers/index.js";
 import {
     EboEvent,
@@ -18,7 +12,6 @@
     ResponseBody,
     ResponseId,
 } from "../../../src/types/index.js";
->>>>>>> bac1fea4
 import mocks from "../../mocks/index.js";
 import { DEFAULT_MOCKED_REQUEST_CREATED_DATA } from "./fixtures.js";
 
@@ -66,7 +59,7 @@
             });
 
             it("stores the new request", async () => {
-                const { actor, registry, protocolProvider } = mocks.buildEboActor(request, logger);
+                const { actor, protocolProvider } = mocks.buildEboActor(request, logger);
 
                 vi.spyOn(protocolProvider, "getCurrentEpoch").mockResolvedValue({
                     number: request.epoch,
@@ -74,20 +67,23 @@
                     startTimestamp: BigInt(Date.UTC(2024, 1, 1, 0, 0, 0, 0)),
                 });
 
-                const addRequestMock = vi.spyOn(registry, "addRequest");
+                actor.enqueue(requestCreatedEvent);
+
+                await actor.processEvents();
+
+                const proposerAddress = "0x1234567890123456789012345678901234567890"; // Move this above the spy
+
+                vi.spyOn(protocolProvider, "getCurrentEpoch").mockResolvedValue(protocolEpoch);
+                vi.spyOn(protocolProvider, "getAccountAddress").mockReturnValue(proposerAddress);
+
+                const proposeResponseMock = vi.spyOn(protocolProvider, "proposeResponse");
 
                 actor.enqueue(requestCreatedEvent);
 
                 await actor.processEvents();
 
-                const expectedRequest = {
-                    ...request,
-                    createdAt: requestCreatedEvent.blockNumber,
-                };
+                const indexedEpochBlockNumber = 48n;
 
-<<<<<<< HEAD
-                expect(addRequestMock).toHaveBeenCalledWith(expectedRequest);
-=======
                 expect(proposeResponseMock).toHaveBeenCalledWith(
                     expect.objectContaining(request.prophetData),
                     expect.objectContaining({
@@ -100,7 +96,6 @@
                         }),
                     }),
                 );
->>>>>>> bac1fea4
             });
 
             it("does not propose when already proposed the same block", async () => {
