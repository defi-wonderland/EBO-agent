<<<<<<< HEAD
import { ContractFunctionRevertedError } from "viem";
=======
import { Abi, ContractFunctionRevertedError, encodeErrorResult } from "viem";
>>>>>>> 18683d57
import { afterEach, beforeEach, describe, expect, it, vi } from "vitest";

import { ErrorHandler } from "../../src/exceptions/errorHandler.js";
import {
    CustomContractError,
    ErrorFactory,
    PastEventEnqueueError,
    RequestMismatch,
} from "../../src/exceptions/index.js";
import { ProtocolProvider } from "../../src/providers/index.js";
import { EboEvent, Request, RequestId } from "../../src/types/index.js";
import mocks from "../mocks/index.js";
import { DEFAULT_MOCKED_REQUEST_CREATED_DATA } from "../services/eboActor/fixtures.js";

const logger = mocks.mockLogger();

describe("EboActor", () => {
    const request = DEFAULT_MOCKED_REQUEST_CREATED_DATA;

    const event: EboEvent<"RequestCreated"> = {
        name: "RequestCreated",
        blockNumber: 2n,
        logIndex: 1,
        requestId: request.id,
        metadata: {
            chainId: request.chainId,
            epoch: request.epoch,
            requestId: request.id,
            request: request.prophetData,
        },
    };

    beforeEach(() => {
        vi.spyOn(ProtocolProvider, "decodeRequestDisputeModuleData").mockReturnValue(
            request.decodedData.disputeModuleData,
        );

        vi.spyOn(ProtocolProvider, "decodeRequestResponseModuleData").mockReturnValue(
            request.decodedData.responseModuleData,
        );
    });

    afterEach(() => {
        vi.restoreAllMocks();
    });

    describe("enqueue", () => {
        it("enqueues an event", () => {
            const { actor } = mocks.buildEboActor(request, logger);

            const mockEventsQueuePush = vi.spyOn(actor["eventsQueue"], "push");

            actor.enqueue(event);

            expect(mockEventsQueuePush).toHaveBeenCalledWith(event);
        });

        it("throws when the event's request does not match with actor's request", () => {
            const { actor } = mocks.buildEboActor(request, logger);

            const otherRequestEvent = {
                ...event,
                requestId: (request.id === "0x01" ? "0x02" : "0x01") as RequestId,
            };

            expect(() => actor.enqueue(otherRequestEvent)).toThrow(RequestMismatch);
        });

        it("throws if an old event is enqueued after processing newer events", async () => {
            const processedEvent: EboEvent<"RequestCreated"> = { ...event };
            const oldEvent: EboEvent<"RequestCreated"> = {
                ...processedEvent,
                blockNumber: processedEvent.blockNumber - 1n,
            };

            const { actor } = mocks.buildEboActor(request, logger);

            // TODO: mock the procol provider instead
            actor["onLastEvent"] = vi.fn().mockImplementation(() => Promise.resolve());

            actor.enqueue(processedEvent);

            await actor.processEvents();

            expect(() => actor.enqueue(oldEvent)).toThrow(PastEventEnqueueError);
        });
    });

    describe("processEvents", () => {
        beforeEach(() => {
            vi.useFakeTimers();
        });

        afterEach(() => {
            vi.useRealTimers();
        });

        it("consumes all events when processing", async () => {
            const { actor } = mocks.buildEboActor(request, logger);
            const queue = actor["eventsQueue"];

            actor["onLastEvent"] = vi.fn().mockImplementation(() => Promise.resolve());

            actor.enqueue(event);

            expect(queue.size()).toEqual(1);

            await actor.processEvents();

            expect(queue.size()).toEqual(0);
        });

        it("enqueues again an event if its processing throws", async () => {
            const { actor } = mocks.buildEboActor(request, logger);
            const queue = actor["eventsQueue"];

            const mockEventsQueuePush = vi.spyOn(queue, "push");

            actor["onLastEvent"] = vi
                .fn()
                .mockImplementation(() => Promise.reject(new Error("Test Error")));

            actor.enqueue(event);

            // Expect processEvents to throw and handle the rejection
            await expect(actor.processEvents()).rejects.toThrow("Test Error");

            // The event should not be re-enqueued because it was the only event in the queue
            expect(mockEventsQueuePush).toHaveBeenCalledTimes(1);
            expect(queue.size()).toBe(0);
        });

        it("enqueues again an event at the top if its processing throws", async () => {
            const { actor } = mocks.buildEboActor(request, logger);
            const queue = actor["eventsQueue"];

            const firstEvent = { ...event };
            const secondEvent = { ...firstEvent, blockNumber: firstEvent.blockNumber + 1n };

<<<<<<< HEAD
            const mockError = new CustomContractError("TestError", {
=======
            const mockError = new CustomContractError("UnknownError", {
>>>>>>> 18683d57
                shouldReenqueue: true,
                shouldTerminate: false,
                shouldNotify: false,
            });
<<<<<<< HEAD
=======
            // Mock ErrorHandler.handle to prevent re-enqueueing
            const errorHandlerSpy = vi
                .spyOn(ErrorHandler, "handle")
                .mockImplementation(async (error) => {
                    if (error.strategy.shouldReenqueue && error.getContext()?.reenqueueEvent) {
                        error.getContext().reenqueueEvent();
                    }
                });
>>>>>>> 18683d57

            actor["onLastEvent"] = vi.fn().mockImplementation(() => {
                return new Promise((resolve, reject) => {
                    setTimeout(() => {
                        reject(mockError);
                    }, 10);
                });
            });

            actor.enqueue(firstEvent);
            await vi.advanceTimersByTimeAsync(5);
            actor.enqueue(secondEvent);

<<<<<<< HEAD
            expect(queue.size()).toEqual(0);

            // Second enqueue
            await vi.advanceTimersByTimeAsync(5);

            expect(queue.size()).toEqual(1);
            expect(queue.peek()).toEqual(secondEvent);

            // processEvents throws and re-enqueues first event
=======
>>>>>>> 18683d57
            await vi.advanceTimersByTimeAsync(10);

            expect(queue.size()).toEqual(2);
            expect(queue.peek()).toEqual(firstEvent);

            errorHandlerSpy.mockRestore();
        });

        it("does not allow interleaved event processing", async () => {
            /**
             * This case aims to cover the scenario in which the first call keeps awaiting to
             * resolve its internal promises while a second call to `processEvents` with
             * a new batch of events is kicked off.
             *
             * We want the second call to wait for the first one to finish.
             *
             * To illustrate this case, without mutexes this would happen:
             *      | Interval 1      | Interval 2
             * t=5  | processEvents() |
             * t=10 |                 | processEvents()
             * t=11 |                 | resolve()
             * t=25 | resolve()       |
             *
             * With mutexes, we aim for this:
             *      | Interval 1      | Interval 2
             * t=5  | processEvents() |
             * t=25 | resolve()       | processEvents()
             * t=26 |                 | resolve()
             *
             */
            const callOrder: number[] = [];

            const response = mocks.buildResponse(request);

            const firstEvent: EboEvent<"RequestCreated"> = { ...event };
            const secondEvent: EboEvent<"ResponseProposed"> = {
                name: "ResponseProposed",
                blockNumber: firstEvent.blockNumber + 1n,
                logIndex: 1,
                requestId: firstEvent.requestId,
                metadata: {
                    requestId: firstEvent.requestId,
                    responseId: response.id,
                    response: response.prophetData,
                },
            };

            const { actor } = mocks.buildEboActor(request, logger);

            const onLastEventDelay20 = () => {
                callOrder.push(1);

                return new Promise((resolve) => {
                    setTimeout(() => {
                        callOrder.push(1);

                        resolve(null);
                    }, 20);
                });
            };

            const onLastEventDelay1 = () => {
                callOrder.push(2);

                return new Promise((resolve) => {
                    setTimeout(() => {
                        callOrder.push(2);

                        resolve(null);
                    }, 1);
                });
            };

            actor["onLastEvent"] = vi
                .fn()
                .mockImplementationOnce(onLastEventDelay20)
                .mockImplementationOnce(onLastEventDelay1);

            setTimeout(() => {
                actor.enqueue(firstEvent);

                actor.processEvents();
            }, 5);

            setTimeout(() => {
                actor.enqueue(secondEvent);

                actor.processEvents();
            }, 10);

            await vi.advanceTimersByTimeAsync(5);

            expect(callOrder).toEqual([1]);

            await vi.advanceTimersByTimeAsync(20);

            expect(callOrder).toEqual([1, 1, 2]);

            await vi.advanceTimersByTimeAsync(1);

            expect(callOrder).toEqual([1, 1, 2, 2]);
            expect(callOrder).not.toEqual([1, 2, 2, 1]); // Case with no mutexes
        });
    });

    describe("canBeTerminated", () => {
        it("returns false if the request has not been finalized yet", () => {
            const { actor, registry } = mocks.buildEboActor(request, logger);
            const currentBlockNumber = request.decodedData.responseModuleData.disputeWindow - 1n;

            vi.spyOn(registry, "getRequest").mockReturnValue(request);
            vi.spyOn(registry, "getResponses").mockReturnValue([]);

            expect(actor.canBeTerminated(actor.actorRequest.epoch + 1n, currentBlockNumber)).toBe(
                false,
            );
        });

        it("returns false if there's one disputable response", () => {
            const response = mocks.buildResponse(request);
            const { actor, registry } = mocks.buildEboActor(request, logger);
            const currentBlockNumber =
                response.createdAt + request.decodedData.disputeModuleData.disputeWindow - 1n;

            vi.spyOn(registry, "getRequest").mockReturnValue(request);
            vi.spyOn(registry, "getResponses").mockReturnValue([response]);
            vi.spyOn(registry, "getResponseDispute").mockReturnValue(undefined);

            expect(actor.canBeTerminated(actor.actorRequest.epoch + 1n, currentBlockNumber)).toBe(
                false,
            );
        });

        it("returns false if the request is finalized but there's one active dispute", () => {
            const request: Request = {
                ...DEFAULT_MOCKED_REQUEST_CREATED_DATA,
                status: "Finalized",
            };

            const response = mocks.buildResponse(request);
            const dispute = mocks.buildDispute(request, response, { status: "Active" });

            const { actor, registry } = mocks.buildEboActor(request, logger);
            const currentBlockNumber =
                response.createdAt + request.decodedData.disputeModuleData.disputeWindow - 1n;

            vi.spyOn(registry, "getRequest").mockReturnValue(request);
            vi.spyOn(registry, "getResponses").mockReturnValue([response]);
            vi.spyOn(registry, "getResponseDispute").mockReturnValue(dispute);

            const canBeTerminated = actor.canBeTerminated(
                actor.actorRequest.epoch + 1n,
                currentBlockNumber,
            );

            expect(canBeTerminated).toBe(false);
        });

        it("returns false if we are still in the same epoch", () => {
            const request: Request = {
                ...DEFAULT_MOCKED_REQUEST_CREATED_DATA,
                status: "Finalized",
            };

            const disputedResponse = mocks.buildResponse(request, { id: "0x01" });
            const undisputedResponse = mocks.buildResponse(request, {
                id: "0x02",
                createdAt: request.decodedData.responseModuleData.deadline - 1n,
            });

            const escalatedDispute = mocks.buildDispute(request, disputedResponse, {
                status: "Escalated",
            });

            const { actor, registry } = mocks.buildEboActor(request, logger);
            const currentBlockNumber =
                undisputedResponse.createdAt +
                request.decodedData.disputeModuleData.disputeWindow +
                1n;

            vi.spyOn(registry, "getRequest").mockReturnValue(request);

            vi.spyOn(registry, "getResponses").mockReturnValue([
                disputedResponse,
                undisputedResponse,
            ]);

            vi.spyOn(registry, "getResponseDispute").mockImplementation((response) => {
                switch (response.id) {
                    case disputedResponse.id:
                        return escalatedDispute;

                    case undisputedResponse.id:
                        return undefined;
                }
            });

            const canBeTerminatedDuringCurrentEpoch = actor.canBeTerminated(
                actor.actorRequest.epoch,
                currentBlockNumber,
            );

            const canBeTerminatedDuringNextEpoch = actor.canBeTerminated(
                actor.actorRequest.epoch + 1n,
                currentBlockNumber,
            );

            expect(canBeTerminatedDuringCurrentEpoch).toBe(false);
            // This is to validate that the change in the current epoch is the one that
            // changes the output
            expect(canBeTerminatedDuringNextEpoch).toBe(true);
        });

        it("returns true once everything is settled", () => {
            const request: Request = {
                ...DEFAULT_MOCKED_REQUEST_CREATED_DATA,
                status: "Finalized",
            };

            const disputedResponse = mocks.buildResponse(request, { id: "0x01" });
            const undisputedResponse = mocks.buildResponse(request, {
                id: "0x02",
                createdAt: request.decodedData.responseModuleData.deadline - 1n,
            });

            const escalatedDispute = mocks.buildDispute(request, disputedResponse, {
                status: "Escalated",
            });

            const { actor, registry } = mocks.buildEboActor(request, logger);
            const currentBlockNumber =
                undisputedResponse.createdAt +
                request.decodedData.disputeModuleData.disputeWindow +
                1n;

            vi.spyOn(registry, "getRequest").mockReturnValue(request);

            vi.spyOn(registry, "getResponses").mockReturnValue([
                disputedResponse,
                undisputedResponse,
            ]);

            vi.spyOn(registry, "getResponseDispute").mockImplementation((response) => {
                switch (response.id) {
                    case disputedResponse.id:
                        return escalatedDispute;

                    case undisputedResponse.id:
                        return undefined;
                }
            });

            const canBeTerminated = actor.canBeTerminated(
                actor.actorRequest.epoch + 1n,
                currentBlockNumber,
            );

            expect(canBeTerminated).toBe(true);
        });
    });

    describe("onRequestCreated", () => {
<<<<<<< HEAD
        it("should handle ContractFunctionRevertedError by creating CustomContractError via ErrorFactory and calling ErrorHandler", async () => {
=======
        it("throws a CustomContractError when proposeResponse fails with ContractFunctionRevertedError", async () => {
>>>>>>> 18683d57
            const { actor } = mocks.buildEboActor(request, logger);
            const event: EboEvent<"RequestCreated"> = {
                name: "RequestCreated",
                blockNumber: 1n,
                logIndex: 0,
                requestId: request.id,
                metadata: {
                    chainId: request.chainId,
                    epoch: request.epoch,
                    requestId: request.id,
                    request: request.prophetData,
                },
            };

<<<<<<< HEAD
            const errorName = "ContractFunctionRevertedError";
            const contractError = new ContractFunctionRevertedError({
                data: {
                    errorName: errorName,
                },
            } as any);

            actor["proposeResponse"] = vi.fn().mockRejectedValue(contractError);

            const errorFactorySpy = vi.spyOn(ErrorFactory, "createError");
            const customError = new CustomContractError(errorName, {
                shouldNotify: false,
                shouldTerminate: false,
                shouldReenqueue: true,
            });
            errorFactorySpy.mockReturnValue(customError);

            const errorHandlerSpy = vi.spyOn(ErrorHandler, "handle").mockResolvedValue();

            await actor["onRequestCreated"](event);

            expect(errorFactorySpy).toHaveBeenCalledWith(errorName);
            expect(customError["context"]).toEqual({
                event,
                registry: actor["registry"],
            });
            expect(errorHandlerSpy).toHaveBeenCalledWith(customError, {
                reenqueueEvent: expect.any(Function),
            });

            errorFactorySpy.mockRestore();
            errorHandlerSpy.mockRestore();
=======
            vi.spyOn(actor["registry"], "getRequest").mockReturnValue(request);

            const abi: Abi = [
                {
                    type: "error",
                    name: "SomeError",
                    inputs: [{ name: "reason", type: "string" }],
                },
            ];

            const data = encodeErrorResult({
                abi,
                errorName: "SomeError",
                args: ["Test error message"],
            });

            const contractError = new ContractFunctionRevertedError({
                abi,
                data,
                functionName: "proposeResponse",
            });

            actor["proposeResponse"] = vi.fn().mockRejectedValue(contractError);

            const customError = new CustomContractError("SomeError", {
                shouldNotify: false,
                shouldReenqueue: true,
                shouldTerminate: false,
            });

            const errorFactorySpy = vi
                .spyOn(ErrorFactory, "createError")
                .mockReturnValue(customError);

            await expect(actor["onRequestCreated"](event)).rejects.toThrow(customError);

            expect(errorFactorySpy).toHaveBeenCalledWith(contractError.name);

            errorFactorySpy.mockRestore();
>>>>>>> 18683d57
        });
    });

    describe("settleDispute", () => {
<<<<<<< HEAD
        it("should handle ContractFunctionRevertedError and use ErrorFactory in settleDispute", async () => {
            const { actor, registry } = mocks.buildEboActor(request, logger);
            const response = mocks.buildResponse(request);
            const dispute = mocks.buildDispute(request, response);

            const errorName = "ContractFunctionRevertedError";
            const contractError = new ContractFunctionRevertedError({
                data: {
                    errorName: errorName,
                },
            } as any);

            actor["protocolProvider"].settleDispute = vi.fn().mockRejectedValue(contractError);

            const errorFactorySpy = vi.spyOn(ErrorFactory, "createError");
            const customError = new CustomContractError(errorName, {
                shouldNotify: true,
                shouldTerminate: false,
                shouldReenqueue: false,
            });
            errorFactorySpy.mockReturnValue(customError);

            const errorHandlerSpy = vi.spyOn(ErrorHandler, "handle").mockResolvedValue();

            await actor["settleDispute"](request, response, dispute);

            expect(errorFactorySpy).toHaveBeenCalledWith(errorName);
            expect(customError["context"]).toEqual({
                request,
                response,
                dispute,
                registry,
            });
            expect(errorHandlerSpy).toHaveBeenCalledWith(customError, {
                terminateActor: expect.any(Function),
                notifyError: expect.any(Function),
            });

            errorFactorySpy.mockRestore();
            errorHandlerSpy.mockRestore();
=======
        it("escalates dispute when BondEscalationModule_ShouldBeEscalated error occurs", async () => {
            const { actor, protocolProvider } = mocks.buildEboActor(request, logger);
            const response = mocks.buildResponse(request);
            const dispute = mocks.buildDispute(request, response);

            const abi: Abi = [
                {
                    type: "error",
                    name: "BondEscalationModule_ShouldBeEscalated",
                    inputs: [],
                },
            ];

            const errorName = "BondEscalationModule_ShouldBeEscalated";
            const data = encodeErrorResult({
                abi,
                errorName,
                args: [],
            });

            const contractError = new ContractFunctionRevertedError({
                abi,
                data,
                functionName: "settleDispute",
            });

            vi.spyOn(protocolProvider, "settleDispute").mockRejectedValue(contractError);
            const escalateDisputeMock = vi
                .spyOn(protocolProvider, "escalateDispute")
                .mockResolvedValue();

            const customError = new CustomContractError(errorName, {
                shouldNotify: false,
                shouldReenqueue: false,
                shouldTerminate: false,
            });

            const onSpy = vi.spyOn(customError, "on").mockImplementation((eventName, handler) => {
                if (eventName === errorName) {
                    handler();
                }
                return customError;
            });

            vi.spyOn(ErrorFactory, "createError").mockReturnValue(customError);

            await actor["settleDispute"](request, response, dispute);

            expect(onSpy).toHaveBeenCalledWith(errorName, expect.any(Function));

            expect(escalateDisputeMock).toHaveBeenCalledWith(
                request.prophetData,
                response.prophetData,
                dispute.prophetData,
            );
            expect(logger.info).toHaveBeenCalledWith(`Dispute ${dispute.id} escalated.`);
        });

        it("rethrows error when settleDispute fails", async () => {
            const { actor, protocolProvider } = mocks.buildEboActor(request, logger);
            const response = mocks.buildResponse(request);
            const dispute = mocks.buildDispute(request, response);

            const settleError = new Error("SettleDispute failed");

            vi.spyOn(protocolProvider, "settleDispute").mockRejectedValue(settleError);

            await expect(actor["settleDispute"](request, response, dispute)).rejects.toThrow(
                settleError,
            );
>>>>>>> 18683d57
        });
    });
});<|MERGE_RESOLUTION|>--- conflicted
+++ resolved
@@ -1,8 +1,4 @@
-<<<<<<< HEAD
-import { ContractFunctionRevertedError } from "viem";
-=======
 import { Abi, ContractFunctionRevertedError, encodeErrorResult } from "viem";
->>>>>>> 18683d57
 import { afterEach, beforeEach, describe, expect, it, vi } from "vitest";
 
 import { ErrorHandler } from "../../src/exceptions/errorHandler.js";
@@ -142,17 +138,11 @@
             const firstEvent = { ...event };
             const secondEvent = { ...firstEvent, blockNumber: firstEvent.blockNumber + 1n };
 
-<<<<<<< HEAD
-            const mockError = new CustomContractError("TestError", {
-=======
             const mockError = new CustomContractError("UnknownError", {
->>>>>>> 18683d57
                 shouldReenqueue: true,
                 shouldTerminate: false,
                 shouldNotify: false,
             });
-<<<<<<< HEAD
-=======
             // Mock ErrorHandler.handle to prevent re-enqueueing
             const errorHandlerSpy = vi
                 .spyOn(ErrorHandler, "handle")
@@ -161,7 +151,6 @@
                         error.getContext().reenqueueEvent();
                     }
                 });
->>>>>>> 18683d57
 
             actor["onLastEvent"] = vi.fn().mockImplementation(() => {
                 return new Promise((resolve, reject) => {
@@ -175,18 +164,6 @@
             await vi.advanceTimersByTimeAsync(5);
             actor.enqueue(secondEvent);
 
-<<<<<<< HEAD
-            expect(queue.size()).toEqual(0);
-
-            // Second enqueue
-            await vi.advanceTimersByTimeAsync(5);
-
-            expect(queue.size()).toEqual(1);
-            expect(queue.peek()).toEqual(secondEvent);
-
-            // processEvents throws and re-enqueues first event
-=======
->>>>>>> 18683d57
             await vi.advanceTimersByTimeAsync(10);
 
             expect(queue.size()).toEqual(2);
@@ -449,11 +426,7 @@
     });
 
     describe("onRequestCreated", () => {
-<<<<<<< HEAD
-        it("should handle ContractFunctionRevertedError by creating CustomContractError via ErrorFactory and calling ErrorHandler", async () => {
-=======
         it("throws a CustomContractError when proposeResponse fails with ContractFunctionRevertedError", async () => {
->>>>>>> 18683d57
             const { actor } = mocks.buildEboActor(request, logger);
             const event: EboEvent<"RequestCreated"> = {
                 name: "RequestCreated",
@@ -468,40 +441,6 @@
                 },
             };
 
-<<<<<<< HEAD
-            const errorName = "ContractFunctionRevertedError";
-            const contractError = new ContractFunctionRevertedError({
-                data: {
-                    errorName: errorName,
-                },
-            } as any);
-
-            actor["proposeResponse"] = vi.fn().mockRejectedValue(contractError);
-
-            const errorFactorySpy = vi.spyOn(ErrorFactory, "createError");
-            const customError = new CustomContractError(errorName, {
-                shouldNotify: false,
-                shouldTerminate: false,
-                shouldReenqueue: true,
-            });
-            errorFactorySpy.mockReturnValue(customError);
-
-            const errorHandlerSpy = vi.spyOn(ErrorHandler, "handle").mockResolvedValue();
-
-            await actor["onRequestCreated"](event);
-
-            expect(errorFactorySpy).toHaveBeenCalledWith(errorName);
-            expect(customError["context"]).toEqual({
-                event,
-                registry: actor["registry"],
-            });
-            expect(errorHandlerSpy).toHaveBeenCalledWith(customError, {
-                reenqueueEvent: expect.any(Function),
-            });
-
-            errorFactorySpy.mockRestore();
-            errorHandlerSpy.mockRestore();
-=======
             vi.spyOn(actor["registry"], "getRequest").mockReturnValue(request);
 
             const abi: Abi = [
@@ -541,53 +480,10 @@
             expect(errorFactorySpy).toHaveBeenCalledWith(contractError.name);
 
             errorFactorySpy.mockRestore();
->>>>>>> 18683d57
         });
     });
 
     describe("settleDispute", () => {
-<<<<<<< HEAD
-        it("should handle ContractFunctionRevertedError and use ErrorFactory in settleDispute", async () => {
-            const { actor, registry } = mocks.buildEboActor(request, logger);
-            const response = mocks.buildResponse(request);
-            const dispute = mocks.buildDispute(request, response);
-
-            const errorName = "ContractFunctionRevertedError";
-            const contractError = new ContractFunctionRevertedError({
-                data: {
-                    errorName: errorName,
-                },
-            } as any);
-
-            actor["protocolProvider"].settleDispute = vi.fn().mockRejectedValue(contractError);
-
-            const errorFactorySpy = vi.spyOn(ErrorFactory, "createError");
-            const customError = new CustomContractError(errorName, {
-                shouldNotify: true,
-                shouldTerminate: false,
-                shouldReenqueue: false,
-            });
-            errorFactorySpy.mockReturnValue(customError);
-
-            const errorHandlerSpy = vi.spyOn(ErrorHandler, "handle").mockResolvedValue();
-
-            await actor["settleDispute"](request, response, dispute);
-
-            expect(errorFactorySpy).toHaveBeenCalledWith(errorName);
-            expect(customError["context"]).toEqual({
-                request,
-                response,
-                dispute,
-                registry,
-            });
-            expect(errorHandlerSpy).toHaveBeenCalledWith(customError, {
-                terminateActor: expect.any(Function),
-                notifyError: expect.any(Function),
-            });
-
-            errorFactorySpy.mockRestore();
-            errorHandlerSpy.mockRestore();
-=======
         it("escalates dispute when BondEscalationModule_ShouldBeEscalated error occurs", async () => {
             const { actor, protocolProvider } = mocks.buildEboActor(request, logger);
             const response = mocks.buildResponse(request);
@@ -658,7 +554,6 @@
             await expect(actor["settleDispute"](request, response, dispute)).rejects.toThrow(
                 settleError,
             );
->>>>>>> 18683d57
         });
     });
 });