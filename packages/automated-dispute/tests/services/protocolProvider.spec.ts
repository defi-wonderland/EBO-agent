import { Caip2ChainId } from "@ebo-agent/blocknumber/src/index.js";
import {
    ContractFunctionRevertedError,
    createPublicClient,
    createWalletClient,
    fallback,
    getContract,
    http,
    isHex,
    Log,
    WaitForTransactionReceiptTimeoutError,
} from "viem";
import { privateKeyToAccount } from "viem/accounts";
import { arbitrum } from "viem/chains";
import { afterEach, beforeEach, describe, expect, it, Mock, vi } from "vitest";

import {
    bondEscalationModuleAbi,
    eboRequestCreatorAbi,
    epochManagerAbi,
    horizonAccountingExtensionAbi,
    oracleAbi,
} from "../../src/abis/index.js";
import {
    InvalidAccountOnClient,
    RpcUrlsEmpty,
    TransactionExecutionError,
    UnsupportedEvent,
} from "../../src/exceptions/index.js";
import { ProtocolContractsAddresses } from "../../src/interfaces/index.js";
import { ProtocolProvider } from "../../src/providers/index.js";
import { Response } from "../../src/types/index.js";
import {
    DEFAULT_MOCKED_DISPUTE_DATA,
    DEFAULT_MOCKED_REQUEST_CREATED_DATA,
    DEFAULT_MOCKED_RESPONSE_DATA,
    mockedPrivateKey,
} from "./eboActor/fixtures.js";

vi.mock("viem", async () => {
    const actual = await vi.importActual("viem");
    return {
        ...actual,
        http: vi.fn((url, options) => ({ url, ...options })),
        fallback: vi.fn((transports) => transports),
        createPublicClient: vi.fn(),
        createWalletClient: vi.fn(),
        getContract: vi.fn(),
    };
});

describe("ProtocolProvider", () => {
    const mockRpcConfig = {
        urls: ["http://localhost:8545"],
        retryInterval: 1,
        timeout: 100,
        transactionReceiptConfirmations: 1,
    };

    const mockContractAddress: ProtocolContractsAddresses = {
        oracle: "0x1234567890123456789012345678901234567890",
        epochManager: "0x1234567890123456789012345678901234567890",
        eboRequestCreator: "0x1234567890123456789012345678901234567890",
        bondEscalationModule: "0x1234567890123456789012345678901234567890",
        horizonAccountingExtension: "0x1234567890123456789012345678901234567890",
    };

    beforeEach(() => {
        (getContract as Mock).mockImplementation(({ address, abi }) => {
            if (abi === oracleAbi && address === mockContractAddress.oracle) {
                return { address };
            }
            if (abi === epochManagerAbi && address === mockContractAddress.epochManager) {
                return {
                    address,
                    read: {
                        currentEpoch: vi.fn(),
                        currentEpochBlock: vi.fn(),
                    },
                };
            }
            if (abi === eboRequestCreatorAbi && address === mockContractAddress.eboRequestCreator) {
                return {
                    address,
                    simulate: {
                        createRequests: vi.fn(),
                    },
                    write: {
                        createRequests: vi.fn(),
                    },
                };
            }
            if (
                abi === bondEscalationModuleAbi &&
                address === mockContractAddress.bondEscalationModule
            ) {
                return {
                    address,
                    write: {
                        pledgeForDispute: vi.fn(),
                        pledgeAgainstDispute: vi.fn(),
                        settleDispute: vi.fn(),
                    },
                };
            }
            if (
                abi === horizonAccountingExtensionAbi &&
                address === mockContractAddress.horizonAccountingExtension
            ) {
                return {
                    address,
                    read: {
                        approvedModules: vi.fn(),
                    },
                    write: {
                        approveModule: vi.fn(),
                    },
                };
            }
            throw new Error("Invalid contract address or ABI");
        });

        (createPublicClient as Mock).mockImplementation(() => ({
            simulateContract: vi.fn().mockImplementation(({ functionName, args }) => {
                return Promise.resolve({
                    request: {
                        functionName,
                        args,
                    },
                });
            }),
            getBlock: vi.fn(),
            waitForTransactionReceipt: vi.fn().mockResolvedValue({ status: "success" }),
        }));

        const mockAccount = privateKeyToAccount(mockedPrivateKey);

        (createWalletClient as Mock).mockReturnValue({
            writeContract: vi.fn().mockResolvedValue("0xmockedTransactionHash"),
            account: mockAccount,
        });

        (http as Mock).mockImplementation((url) => url);
        (fallback as Mock).mockImplementation((transports) => transports);
    });

    afterEach(() => {
        vi.restoreAllMocks();
    });

    describe("constructor", () => {
        it("creates a new ProtocolProvider instance successfully", () => {
            const protocolProvider = new ProtocolProvider(
                mockRpcConfig,
                mockContractAddress,
                mockedPrivateKey,
            );

            expect(createPublicClient).toHaveBeenCalledWith({
                chain: arbitrum,
                transport: fallback(
                    mockRpcConfig.urls.map((url) =>
                        http(url, {
                            timeout: protocolProvider["TIMEOUT"],
                            retryDelay: protocolProvider["RETRY_INTERVAL"],
                        }),
                    ),
                ),
            });

            expect(createWalletClient).toHaveBeenCalledWith({
                chain: arbitrum,
                transport: fallback(
                    mockRpcConfig.urls.map((url) =>
                        http(url, {
                            timeout: protocolProvider["TIMEOUT"],
                            retryDelay: protocolProvider["RETRY_INTERVAL"],
                        }),
                    ),
                ),
                account: expect.objectContaining({
                    address: expect.any(String),
                    publicKey: expect.any(String),
                    signMessage: expect.any(Function),
                    signTransaction: expect.any(Function),
                    signTypedData: expect.any(Function),
                    source: "privateKey",
                    type: "local",
                }),
            });

            expect(getContract).toHaveBeenCalledWith({
                address: mockContractAddress.oracle,
                abi: oracleAbi,
                client: protocolProvider["writeClient"],
            });

            expect(getContract).toHaveBeenCalledWith({
                address: mockContractAddress.epochManager,
                abi: epochManagerAbi,
                client: protocolProvider["readClient"],
            });
        });
        it("throws if rpcUrls are empty", () => {
            expect(
                () =>
                    new ProtocolProvider(
                        { ...mockRpcConfig, urls: [] },
                        mockContractAddress,
                        mockedPrivateKey,
                    ),
            ).toThrowError(RpcUrlsEmpty);
        });
    });

    describe("encodeResponse", () => {
        const response: Response["decodedData"]["response"] = {
            block: 1n,
        };

        it("generates a hex string with the response encoded", () => {
            const encodedResponse = ProtocolProvider.encodeResponse(response);

            expect(encodedResponse).toSatisfy((bytes) => isHex(bytes));
        });

        it("is able to decode encoded data correctly", () => {
            const encodedResponse = ProtocolProvider.encodeResponse(response);
            const decodedResponse = ProtocolProvider.decodeResponse(encodedResponse);

            expect(decodedResponse).toEqual(response);
        });
    });

    // TODO: whenever we manage to create an actual Request on-chain we can use it
    //  to feed an encoded Request here for testing
    describe.todo("decodeRequestResponseModuleData");
    describe.todo("decodeRequestDisputeModuleData");

    describe("getCurrentEpoch", () => {
        it("returns currentEpoch and currentEpochBlock successfully", async () => {
            const mockEpoch = BigInt(1);
            const mockEpochBlock = BigInt(12345);
            const mockEpochTimestamp = BigInt(Date.UTC(2024, 1, 1, 0, 0, 0, 0));

            (createPublicClient as Mock).mockReturnValue({
                getBlock: vi.fn().mockResolvedValue({ timestamp: mockEpochTimestamp }),
            });

            const protocolProvider = new ProtocolProvider(
                mockRpcConfig,
                mockContractAddress,
                mockedPrivateKey,
            );

            (protocolProvider["epochManagerContract"].read.currentEpoch as Mock).mockResolvedValue(
                mockEpoch,
            );

            (
                protocolProvider["epochManagerContract"].read.currentEpochBlock as Mock
            ).mockResolvedValue(mockEpochBlock);

            const result = await protocolProvider.getCurrentEpoch();

            expect(result.number).toBe(mockEpoch);
            expect(result.firstBlockNumber).toBe(mockEpochBlock);
            expect(result.startTimestamp).toBe(mockEpochTimestamp);
        });
        it("throws when current epoch request fails", async () => {
            const protocolProvider = new ProtocolProvider(
                mockRpcConfig,
                mockContractAddress,
                mockedPrivateKey,
            );
            const error = new Error("Failed to get current epoch");
            const mockEpochBlock = BigInt(12345);

            (protocolProvider["epochManagerContract"].read.currentEpoch as Mock).mockRejectedValue(
                error,
            );
            (
                protocolProvider["epochManagerContract"].read.currentEpochBlock as Mock
            ).mockResolvedValue(mockEpochBlock);

            await expect(protocolProvider.getCurrentEpoch()).rejects.toThrow(error);
        });

        it("throws when current epoch block request fails", async () => {
            const protocolProvider = new ProtocolProvider(
                mockRpcConfig,
                mockContractAddress,
                mockedPrivateKey,
            );
            const error = new Error("Failed to get current epoch block");
            const mockEpoch = BigInt(12345);

            (protocolProvider["epochManagerContract"].read.currentEpoch as Mock).mockResolvedValue(
                mockEpoch,
            );
            (
                protocolProvider["epochManagerContract"].read.currentEpochBlock as Mock
            ).mockRejectedValue(error);

            await expect(protocolProvider.getCurrentEpoch()).rejects.toThrow(error);
        });
    });

    describe.skip("getEvents", () => {
        it("returns all events ordered asc by block and log index");
        it.skip("includes `new epoch` event if needed"); // TODO: confirm if this is needed
        it.skip("includes `request can be finalized` event if needed"); // TODO: confirm if this is needed
        it("throws if the block range is not consistent");
        it("throws if the RPC client fails");
    });

    describe.skip("getAvailableChains", () => {
        it("returns an array of available chains in CAIP-2 compliant format");
        it("throws if the RPC client fails");
    });

    describe("proposeResponse", () => {
        it("successfully proposes a response", async () => {
            const protocolProvider = new ProtocolProvider(
                mockRpcConfig,
                mockContractAddress,
                mockedPrivateKey,
            );

            const mockRequestProphetData = DEFAULT_MOCKED_REQUEST_CREATED_DATA.prophetData;
            const mockResponseProphetData = DEFAULT_MOCKED_RESPONSE_DATA.prophetData;

            await expect(
                protocolProvider.proposeResponse(mockRequestProphetData, mockResponseProphetData),
            ).resolves.not.toThrow();
        });

        it("throws TransactionExecutionError when transaction fails", async () => {
            const protocolProvider = new ProtocolProvider(
                mockRpcConfig,
                mockContractAddress,
                mockedPrivateKey,
            );

            (protocolProvider["readClient"].waitForTransactionReceipt as Mock).mockResolvedValue({
                status: "reverted",
            });

            const mockRequestProphetData = DEFAULT_MOCKED_REQUEST_CREATED_DATA.prophetData;
            const mockResponseProphetData = DEFAULT_MOCKED_RESPONSE_DATA.prophetData;

            await expect(
                protocolProvider.proposeResponse(mockRequestProphetData, mockResponseProphetData),
            ).rejects.toThrow(TransactionExecutionError);
        });

        it("throws when transaction couldn't be confirmed", async () => {
            const protocolProvider = new ProtocolProvider(
                mockRpcConfig,
                mockContractAddress,
                mockedPrivateKey,
            );

            (protocolProvider["writeClient"].writeContract as Mock).mockRejectedValue(
                new Error("Transaction couldn't be confirmed"),
            );

            const mockRequestProphetData = DEFAULT_MOCKED_REQUEST_CREATED_DATA.prophetData;
            const mockResponseProphetData = DEFAULT_MOCKED_RESPONSE_DATA.prophetData;

            await expect(
                protocolProvider.proposeResponse(mockRequestProphetData, mockResponseProphetData),
            ).rejects.toThrow("Transaction couldn't be confirmed");
        });

        it("throws ContractFunctionRevertedError when viem throws it", async () => {
            const protocolProvider = new ProtocolProvider(
                mockRpcConfig,
                mockContractAddress,
                mockedPrivateKey,
            );

            (protocolProvider["readClient"].simulateContract as Mock).mockRejectedValue(
                new ContractFunctionRevertedError({
                    abi: eboRequestCreatorAbi,
                    functionName: "proposeResponse",
                }),
            );

            const mockRequestProphetData = DEFAULT_MOCKED_REQUEST_CREATED_DATA.prophetData;
            const mockResponseProphetData = DEFAULT_MOCKED_RESPONSE_DATA.prophetData;

            await expect(
                protocolProvider.proposeResponse(mockRequestProphetData, mockResponseProphetData),
            ).rejects.toThrow('The contract function "proposeResponse" reverted.');
        });

        it("throws WaitForTransactionReceiptTimeoutError when waitForTransactionReceipt times out", async () => {
            const protocolProvider = new ProtocolProvider(
                mockRpcConfig,
                mockContractAddress,
                mockedPrivateKey,
            );

            (protocolProvider["readClient"].waitForTransactionReceipt as Mock).mockRejectedValue(
                new WaitForTransactionReceiptTimeoutError({ hash: "0xmockedTransactionHash" }),
            );

            const mockRequestProphetData = DEFAULT_MOCKED_REQUEST_CREATED_DATA.prophetData;
            const mockResponseProphetData = DEFAULT_MOCKED_RESPONSE_DATA.prophetData;

            await expect(
                protocolProvider.proposeResponse(mockRequestProphetData, mockResponseProphetData),
            ).rejects.toThrow(WaitForTransactionReceiptTimeoutError);
        });
    });

    describe("disputeResponse", () => {
        it("successfully disputes a response", async () => {
            const protocolProvider = new ProtocolProvider(
                mockRpcConfig,
                mockContractAddress,
                mockedPrivateKey,
            );

            const mockRequestProphetData = DEFAULT_MOCKED_REQUEST_CREATED_DATA.prophetData;
            const mockResponseProphetData = DEFAULT_MOCKED_RESPONSE_DATA.prophetData;
            const mockDisputeProphetData = DEFAULT_MOCKED_DISPUTE_DATA.prophetData;

            await expect(
                protocolProvider.disputeResponse(
                    mockRequestProphetData,
                    mockResponseProphetData,
                    mockDisputeProphetData,
                ),
            ).resolves.not.toThrow();
        });

        it("throws TransactionExecutionError when transaction fails", async () => {
            const protocolProvider = new ProtocolProvider(
                mockRpcConfig,
                mockContractAddress,
                mockedPrivateKey,
            );

            (protocolProvider["readClient"].waitForTransactionReceipt as Mock).mockResolvedValue({
                status: "reverted",
            });

            const mockRequestProphetData = DEFAULT_MOCKED_REQUEST_CREATED_DATA.prophetData;
            const mockResponseProphetData = DEFAULT_MOCKED_RESPONSE_DATA.prophetData;
            const mockDisputeProphetData = DEFAULT_MOCKED_DISPUTE_DATA.prophetData;

            await expect(
                protocolProvider.disputeResponse(
                    mockRequestProphetData,
                    mockResponseProphetData,
                    mockDisputeProphetData,
                ),
            ).rejects.toThrow(TransactionExecutionError);
        });
    });

    describe("escalateDispute", () => {
        it("successfully escalates a dispute", async () => {
            const protocolProvider = new ProtocolProvider(
                mockRpcConfig,
                mockContractAddress,
                mockedPrivateKey,
            );

            const mockRequestProphetData = DEFAULT_MOCKED_REQUEST_CREATED_DATA.prophetData;
            const mockResponseProphetData = DEFAULT_MOCKED_RESPONSE_DATA.prophetData;
            const mockDisputeProphetData = DEFAULT_MOCKED_DISPUTE_DATA.prophetData;

            await expect(
                protocolProvider.escalateDispute(
                    mockRequestProphetData,
                    mockResponseProphetData,
                    mockDisputeProphetData,
                ),
            ).resolves.not.toThrow();
        });

        it("throws TransactionExecutionError when transaction fails", async () => {
            const protocolProvider = new ProtocolProvider(
                mockRpcConfig,
                mockContractAddress,
                mockedPrivateKey,
            );

            (protocolProvider["readClient"].waitForTransactionReceipt as Mock).mockResolvedValue({
                status: "reverted",
            });

            const mockRequestProphetData = DEFAULT_MOCKED_REQUEST_CREATED_DATA.prophetData;
            const mockResponseProphetData = DEFAULT_MOCKED_RESPONSE_DATA.prophetData;
            const mockDisputeProphetData = DEFAULT_MOCKED_DISPUTE_DATA.prophetData;

            await expect(
                protocolProvider.escalateDispute(
                    mockRequestProphetData,
                    mockResponseProphetData,
                    mockDisputeProphetData,
                ),
            ).rejects.toThrow(TransactionExecutionError);
        });
    });

    describe.skip("pledgeForDispute", () => {
        it("returns if the RPC client sent the pledge");
        it("throws if the RPC client fails");
    });

    describe.skip("pledgeAgainsDispute", () => {
        it("returns if the RPC client sent the pledge");
        it("throws if the RPC client fails");
    });

    describe("finalize", () => {
        it("successfully finalizes a request", async () => {
            const protocolProvider = new ProtocolProvider(
                mockRpcConfig,
                mockContractAddress,
                mockedPrivateKey,
            );

            const mockRequestProphetData = DEFAULT_MOCKED_REQUEST_CREATED_DATA.prophetData;
            const mockResponseProphetData = DEFAULT_MOCKED_RESPONSE_DATA.prophetData;

            await expect(
                protocolProvider.finalize(mockRequestProphetData, mockResponseProphetData),
            ).resolves.not.toThrow();
        });

        it("throws TransactionExecutionError when transaction fails", async () => {
            const protocolProvider = new ProtocolProvider(
                mockRpcConfig,
                mockContractAddress,
                mockedPrivateKey,
            );

            (protocolProvider["readClient"].waitForTransactionReceipt as Mock).mockResolvedValue({
                status: "reverted",
            });

            const mockRequestProphetData = DEFAULT_MOCKED_REQUEST_CREATED_DATA.prophetData;
            const mockResponseProphetData = DEFAULT_MOCKED_RESPONSE_DATA.prophetData;

            await expect(
                protocolProvider.finalize(mockRequestProphetData, mockResponseProphetData),
            ).rejects.toThrow(TransactionExecutionError);
        });
    });

    describe("createRequest", () => {
        it("creates a request successfully", async () => {
            const protocolProvider = new ProtocolProvider(
                mockRpcConfig,
                mockContractAddress,
                mockedPrivateKey,
            );

            const mockEpoch = 1n;
            const mockChain: Caip2ChainId = "eip155:42161";

            const mockWriteContractResponse = "0xmockedTransactionHash";
            (protocolProvider["writeClient"].writeContract as Mock).mockResolvedValue(
                mockWriteContractResponse,
            );

            await protocolProvider.createRequest(mockEpoch, mockChain);

            expect(protocolProvider["readClient"].simulateContract).toHaveBeenCalledWith({
                address: mockContractAddress.eboRequestCreator,
                abi: eboRequestCreatorAbi,
                functionName: "createRequest",
                args: [mockEpoch, mockChain],
                account: expect.any(Object),
            });

            expect(protocolProvider["writeClient"].writeContract).toHaveBeenCalledWith(
                expect.objectContaining({
                    functionName: "createRequest",
                    args: [mockEpoch, mockChain],
                }),
            );
        });
    });

    describe("getAccountAddress", () => {
        it("returns the correct account address", () => {
            const protocolProvider = new ProtocolProvider(
                mockRpcConfig,
                mockContractAddress,
                mockedPrivateKey,
            );

            const expectedAddress = privateKeyToAccount(mockedPrivateKey).address;
            expect(protocolProvider.getAccountAddress()).toBe(expectedAddress);
        });

        it("throws InvalidAccountOnClient when there's no account", () => {
            const protocolProvider = new ProtocolProvider(
                mockRpcConfig,
                mockContractAddress,
                mockedPrivateKey,
            );

            (protocolProvider["writeClient"] as any).account = undefined;

            expect(() => protocolProvider.getAccountAddress()).toThrow(InvalidAccountOnClient);
        });
    });

    describe("pledgeForDispute", () => {
        it("successfully pledges for a dispute", async () => {
            const protocolProvider = new ProtocolProvider(
                mockRpcConfig,
                mockContractAddress,
                mockedPrivateKey,
            );

            const mockRequestProphetData = DEFAULT_MOCKED_REQUEST_CREATED_DATA.prophetData;
            const mockDisputeProphetData = DEFAULT_MOCKED_DISPUTE_DATA.prophetData;

            await expect(
                protocolProvider.pledgeForDispute(mockRequestProphetData, mockDisputeProphetData),
            ).resolves.not.toThrow();
        });

        it("throws TransactionExecutionError when transaction fails", async () => {
            const protocolProvider = new ProtocolProvider(
                mockRpcConfig,
                mockContractAddress,
                mockedPrivateKey,
            );

            (protocolProvider["readClient"].waitForTransactionReceipt as Mock).mockResolvedValue({
                status: "reverted",
            });

            const mockRequestProphetData = DEFAULT_MOCKED_REQUEST_CREATED_DATA.prophetData;
            const mockDisputeProphetData = DEFAULT_MOCKED_DISPUTE_DATA.prophetData;

            await expect(
                protocolProvider.pledgeForDispute(mockRequestProphetData, mockDisputeProphetData),
            ).rejects.toThrow(TransactionExecutionError);
        });
    });

    describe("pledgeAgainstDispute", () => {
        it("successfully pledges against a dispute", async () => {
            const protocolProvider = new ProtocolProvider(
                mockRpcConfig,
                mockContractAddress,
                mockedPrivateKey,
            );

            const mockRequestProphetData = DEFAULT_MOCKED_REQUEST_CREATED_DATA.prophetData;
            const mockDisputeProphetData = DEFAULT_MOCKED_DISPUTE_DATA.prophetData;

            await expect(
                protocolProvider.pledgeAgainstDispute(
                    mockRequestProphetData,
                    mockDisputeProphetData,
                ),
            ).resolves.not.toThrow();
        });

        it("throws TransactionExecutionError when transaction fails", async () => {
            const protocolProvider = new ProtocolProvider(
                mockRpcConfig,
                mockContractAddress,
                mockedPrivateKey,
            );

            (protocolProvider["readClient"].waitForTransactionReceipt as Mock).mockResolvedValue({
                status: "reverted",
            });

            const mockRequestProphetData = DEFAULT_MOCKED_REQUEST_CREATED_DATA.prophetData;
            const mockDisputeProphetData = DEFAULT_MOCKED_DISPUTE_DATA.prophetData;

            await expect(
                protocolProvider.pledgeAgainstDispute(
                    mockRequestProphetData,
                    mockDisputeProphetData,
                ),
            ).rejects.toThrow(TransactionExecutionError);
        });
    });

    describe("settleDispute", () => {
        it("successfully settles a dispute", async () => {
            const protocolProvider = new ProtocolProvider(
                mockRpcConfig,
                mockContractAddress,
                mockedPrivateKey,
            );

            const mockRequestProphetData = DEFAULT_MOCKED_REQUEST_CREATED_DATA.prophetData;
            const mockResponseProphetData = DEFAULT_MOCKED_RESPONSE_DATA.prophetData;
            const mockDisputeProphetData = DEFAULT_MOCKED_DISPUTE_DATA.prophetData;

            await expect(
                protocolProvider.settleDispute(
                    mockRequestProphetData,
                    mockResponseProphetData,
                    mockDisputeProphetData,
                ),
            ).resolves.not.toThrow();
        });

        it("throws TransactionExecutionError when transaction fails", async () => {
            const protocolProvider = new ProtocolProvider(
                mockRpcConfig,
                mockContractAddress,
                mockedPrivateKey,
            );

            (protocolProvider["readClient"].waitForTransactionReceipt as Mock).mockResolvedValue({
                status: "reverted",
            });

            const mockRequestProphetData = DEFAULT_MOCKED_REQUEST_CREATED_DATA.prophetData;
            const mockResponseProphetData = DEFAULT_MOCKED_RESPONSE_DATA.prophetData;
            const mockDisputeProphetData = DEFAULT_MOCKED_DISPUTE_DATA.prophetData;

            await expect(
                protocolProvider.settleDispute(
                    mockRequestProphetData,
                    mockResponseProphetData,
                    mockDisputeProphetData,
                ),
            ).rejects.toThrow(TransactionExecutionError);
        });
    });

<<<<<<< HEAD
    describe("decodeLogData", () => {
        it("successfully decodes RequestCreated event", () => {
=======
    describe("approveModule", () => {
        it("successfully approves a module", async () => {
>>>>>>> 8c4a7024
            const protocolProvider = new ProtocolProvider(
                mockRpcConfig,
                mockContractAddress,
                mockedPrivateKey,
            );

<<<<<<< HEAD
            const mockLog: Log = {
                address: "0x1234567890123456789012345678901234567890",
                topics: [
                    "0x0000000000000000000000000000000000000000000000000000000000000001",
                    "0x0000000000000000000000000000000000000000000000000000000000000002",
                ],
                data: "0x0000000000000000000000000000000000000000000000000000000000000003",
                blockNumber: 1n,
                transactionHash:
                    "0x1234567890123456789012345678901234567890123456789012345678901234",
                transactionIndex: 1,
                blockHash: "0x1234567890123456789012345678901234567890123456789012345678901234",
                logIndex: 1,
                removed: false,
            };

            const result = (protocolProvider as any).decodeLogData("RequestCreated", mockLog);

            expect(result).toBeDefined();
        });

        it("throws an error for unsupported event name", () => {
            const protocolProvider = new ProtocolProvider(
                mockRpcConfig,
                mockContractAddress,
                mockedPrivateKey,
            );

            const mockLog: Log = {
                address: "0x1234567890123456789012345678901234567890",
                topics: ["0x0000000000000000000000000000000000000000000000000000000000000001"],
                data: "0x",
                blockNumber: 1n,
                transactionHash:
                    "0x1234567890123456789012345678901234567890123456789012345678901234",
                transactionIndex: 1,
                blockHash: "0x1234567890123456789012345678901234567890123456789012345678901234",
                logIndex: 1,
                removed: false,
            };

            expect(() =>
                (protocolProvider as any).parseOracleEvent("UnsupportedEvent", mockLog),
            ).toThrow("Unsupported event name: UnsupportedEvent");
        });
    });

    describe("parseOracleEvent", () => {
        it("successfully parses ResponseProposed event", () => {
            const protocolProvider = new ProtocolProvider(
                mockRpcConfig,
                mockContractAddress,
                mockedPrivateKey,
            );

            const mockLog: Log = {
                address: "0x1234567890123456789012345678901234567890",
                topics: [
                    "0x0000000000000000000000000000000000000000000000000000000000000001",
                    "0x0000000000000000000000000000000000000000000000000000000000000002",
                ],
                data: "0x0000000000000000000000000000000000000000000000000000000000000003",
                blockNumber: 1n,
                transactionHash:
                    "0x1234567890123456789012345678901234567890123456789012345678901234",
                transactionIndex: 1,
                blockHash: "0x1234567890123456789012345678901234567890123456789012345678901234",
                logIndex: 1,
                removed: false,
            };

            vi.spyOn(protocolProvider as any, "decodeLogData").mockReturnValue({
                requestId: "0x123",
                responseId: "0x456",
                response: "0x789",
                blockNumber: 1n,
            });

            const result = (protocolProvider as any).parseOracleEvent("ResponseProposed", mockLog);

            expect(result).toEqual({
                name: "ResponseProposed",
                blockNumber: 1n,
                logIndex: 1,
                rawLog: mockLog,
                requestId: "0x0000000000000000000000000000000000000000000000000000000000000002",
                metadata: {
                    requestId: "0x123",
                    responseId: "0x456",
                    response: "0x789",
                    blockNumber: 1n,
                },
            });
        });

        it("throws UnsupportedEvent for unsupported event name", () => {
            const protocolProvider = new ProtocolProvider(
                mockRpcConfig,
                mockContractAddress,
                mockedPrivateKey,
            );

            const mockLog: Log = {
                address: "0x1234567890123456789012345678901234567890",
                topics: ["0x0000000000000000000000000000000000000000000000000000000000000001"],
                data: "0x",
                blockNumber: 1n,
                transactionHash:
                    "0x1234567890123456789012345678901234567890123456789012345678901234",
                transactionIndex: 1,
                blockHash: "0x1234567890123456789012345678901234567890123456789012345678901234",
                logIndex: 1,
                removed: false,
            };

            expect(() =>
                (protocolProvider as any).parseOracleEvent("UnsupportedEvent", mockLog),
            ).toThrow(UnsupportedEvent);

            expect(() =>
                (protocolProvider as any).parseOracleEvent("UnsupportedEvent", mockLog),
            ).toThrow("Unsupported event name: UnsupportedEvent");
        });
    });

    describe("getOracleEvents", () => {
        it("successfully fetches and parses Oracle events", async () => {
=======
            const mockModuleAddress = "0xabcdefabcdefabcdefabcdefabcdefabcdefabcd";

            await expect(protocolProvider.approveModule(mockModuleAddress)).resolves.not.toThrow();

            expect(protocolProvider["readClient"].simulateContract).toHaveBeenCalledWith({
                address: mockContractAddress.horizonAccountingExtension,
                abi: horizonAccountingExtensionAbi,
                functionName: "approveModule",
                args: [mockModuleAddress],
                account: expect.any(Object),
            });

            expect(protocolProvider["writeClient"].writeContract).toHaveBeenCalledWith(
                expect.objectContaining({
                    functionName: "approveModule",
                    args: [mockModuleAddress],
                }),
            );
        });

        it("throws TransactionExecutionError when transaction fails", async () => {
>>>>>>> 8c4a7024
            const protocolProvider = new ProtocolProvider(
                mockRpcConfig,
                mockContractAddress,
                mockedPrivateKey,
            );

<<<<<<< HEAD
            const mockLogs: Log[] = [
                {
                    address: "0x1234567890123456789012345678901234567890",
                    topics: [
                        "0x0000000000000000000000000000000000000000000000000000000000000001",
                        "0x0000000000000000000000000000000000000000000000000000000000000002",
                    ],
                    data: "0x0000000000000000000000000000000000000000000000000000000000000003",
                    blockNumber: 1n,
                    transactionHash:
                        "0x1234567890123456789012345678901234567890123456789012345678901234",
                    transactionIndex: 1,
                    blockHash: "0x1234567890123456789012345678901234567890123456789012345678901234",
                    logIndex: 1,
                    removed: false,
                },
            ];

            (protocolProvider["readClient"] as any).getLogs = vi.fn().mockResolvedValue(mockLogs);

            vi.spyOn(protocolProvider as any, "parseOracleEvent").mockReturnValue({
                name: "ResponseProposed",
                blockNumber: 1n,
                logIndex: 1,
                rawLog: mockLogs[0],
                requestId: "0x123",
                metadata: {},
            });

            const result = await (protocolProvider as any).getOracleEvents(0n, 100n);

            expect(result).toHaveLength(5);
            expect(result[0]).toEqual({
                name: "ResponseProposed",
                blockNumber: 1n,
                logIndex: 1,
                rawLog: mockLogs[0],
                requestId: "0x123",
                metadata: {},
            });
        });
    });

    describe("getEBORequestCreatorEvents", () => {
        it("successfully fetches and parses EBORequestCreator events", async () => {
=======
            (protocolProvider["readClient"].waitForTransactionReceipt as Mock).mockResolvedValue({
                status: "reverted",
            });

            const mockModuleAddress = "0xabcdefabcdefabcdefabcdefabcdefabcdefabcd";

            await expect(protocolProvider.approveModule(mockModuleAddress)).rejects.toThrow(
                TransactionExecutionError,
            );
        });
    });

    describe("approvedModules", () => {
        it("successfully retrieves approved modules for a user", async () => {
>>>>>>> 8c4a7024
            const protocolProvider = new ProtocolProvider(
                mockRpcConfig,
                mockContractAddress,
                mockedPrivateKey,
            );

<<<<<<< HEAD
            const mockLogs: Log[] = [
                {
                    address: "0x1234567890123456789012345678901234567890",
                    topics: [
                        "0x0000000000000000000000000000000000000000000000000000000000000001",
                        "0x0000000000000000000000000000000000000000000000000000000000000002",
                    ],
                    data: "0x0000000000000000000000000000000000000000000000000000000000000003",
                    blockNumber: 1n,
                    transactionHash:
                        "0x1234567890123456789012345678901234567890123456789012345678901234",
                    transactionIndex: 1,
                    blockHash: "0x1234567890123456789012345678901234567890123456789012345678901234",
                    logIndex: 1,
                    removed: false,
                },
            ];

            (protocolProvider["readClient"] as any).getLogs = vi.fn().mockResolvedValue(mockLogs);

            vi.spyOn(protocolProvider as any, "decodeLogData").mockReturnValue({
                requestId: "0x123",
                epoch: 1n,
                chainId: "eip155:1",
                request: {},
            });

            const result = await (protocolProvider as any).getEBORequestCreatorEvents(0n, 100n);

            expect(result).toHaveLength(1);
            expect(result[0]).toEqual({
                name: "RequestCreated",
                blockNumber: 1n,
                logIndex: 1,
                rawLog: mockLogs[0],
                requestId: "0x123",
                metadata: {
                    epoch: 1n,
                    chainId: "eip155:1",
                    request: {},
                    requestId: "0x123",
                },
            });
        });
    });

    describe("getEvents", () => {
        it("successfully merges and sorts events from all sources", async () => {
=======
            const mockUserAddress = "0xabcdefabcdefabcdefabcdefabcdefabcdefabcd";
            const mockApprovedModules = [
                "0x1111111111111111111111111111111111111111",
                "0x2222222222222222222222222222222222222222",
            ];

            (
                protocolProvider["horizonAccountingExtensionContract"].read.approvedModules as Mock
            ).mockResolvedValue(mockApprovedModules);

            const result = await protocolProvider.getApprovedModules(mockUserAddress);

            expect(result).toEqual(mockApprovedModules);
            expect(
                protocolProvider["horizonAccountingExtensionContract"].read.approvedModules,
            ).toHaveBeenCalledWith([mockUserAddress]);
        });

        it("throws error when RPC client fails", async () => {
>>>>>>> 8c4a7024
            const protocolProvider = new ProtocolProvider(
                mockRpcConfig,
                mockContractAddress,
                mockedPrivateKey,
            );

<<<<<<< HEAD
            const mockRequestCreatorEvents = [
                { name: "RequestCreated", blockNumber: 1n, logIndex: 0 },
                { name: "RequestCreated", blockNumber: 3n, logIndex: 0 },
            ];

            const mockOracleEvents = [
                { name: "ResponseDisputed", blockNumber: 2n, logIndex: 0 },
                { name: "ResponseProposed", blockNumber: 2n, logIndex: 1 },
            ];

            vi.spyOn(protocolProvider as any, "getEBORequestCreatorEvents").mockResolvedValue(
                mockRequestCreatorEvents,
            );
            vi.spyOn(protocolProvider as any, "getOracleEvents").mockResolvedValue(
                mockOracleEvents,
            );

            const result = await protocolProvider.getEvents(0n, 100n);

            expect(result).toEqual([
                { name: "RequestCreated", blockNumber: 1n, logIndex: 0 },
                { name: "ResponseDisputed", blockNumber: 2n, logIndex: 0 },
                { name: "ResponseProposed", blockNumber: 2n, logIndex: 1 },
                { name: "RequestCreated", blockNumber: 3n, logIndex: 0 },
            ]);
=======
            const mockUserAddress = "0xabcdefabcdefabcdefabcdefabcdefabcdefabcd";
            const error = new Error("RPC client failed");

            (
                protocolProvider["horizonAccountingExtensionContract"].read.approvedModules as Mock
            ).mockRejectedValue(error);

            await expect(protocolProvider.getApprovedModules(mockUserAddress)).rejects.toThrow(
                error,
            );
>>>>>>> 8c4a7024
        });
    });
});<|MERGE_RESOLUTION|>--- conflicted
+++ resolved
@@ -1,10 +1,14 @@
-import { Caip2ChainId } from "@ebo-agent/blocknumber/src/index.js";
+import { Caip2ChainId } from "@ebo-agent/blocknumber";
 import {
     ContractFunctionRevertedError,
     createPublicClient,
     createWalletClient,
+    encodeAbiParameters,
+    encodeEventTopics,
     fallback,
     getContract,
+    getEventSelector,
+    Hex,
     http,
     isHex,
     Log,
@@ -737,20 +741,107 @@
         });
     });
 
-<<<<<<< HEAD
+    describe("approveModule", () => {
+        it("successfully approves a module", async () => {
+            const protocolProvider = new ProtocolProvider(
+                mockRpcConfig,
+                mockContractAddress,
+                mockedPrivateKey,
+            );
+
+            const mockModuleAddress = "0xabcdefabcdefabcdefabcdefabcdefabcdefabcd";
+
+            await expect(protocolProvider.approveModule(mockModuleAddress)).resolves.not.toThrow();
+
+            expect(protocolProvider["readClient"].simulateContract).toHaveBeenCalledWith({
+                address: mockContractAddress.horizonAccountingExtension,
+                abi: horizonAccountingExtensionAbi,
+                functionName: "approveModule",
+                args: [mockModuleAddress],
+                account: expect.any(Object),
+            });
+
+            expect(protocolProvider["writeClient"].writeContract).toHaveBeenCalledWith(
+                expect.objectContaining({
+                    functionName: "approveModule",
+                    args: [mockModuleAddress],
+                }),
+            );
+        });
+
+        it("throws TransactionExecutionError when transaction fails", async () => {
+            const protocolProvider = new ProtocolProvider(
+                mockRpcConfig,
+                mockContractAddress,
+                mockedPrivateKey,
+            );
+
+            (protocolProvider["readClient"].waitForTransactionReceipt as Mock).mockResolvedValue({
+                status: "reverted",
+            });
+
+            const mockModuleAddress = "0xabcdefabcdefabcdefabcdefabcdefabcdefabcd";
+
+            await expect(protocolProvider.approveModule(mockModuleAddress)).rejects.toThrow(
+                TransactionExecutionError,
+            );
+        });
+    });
+
+    describe("approvedModules", () => {
+        it("successfully retrieves approved modules for a user", async () => {
+            const protocolProvider = new ProtocolProvider(
+                mockRpcConfig,
+                mockContractAddress,
+                mockedPrivateKey,
+            );
+
+            const mockUserAddress = "0xabcdefabcdefabcdefabcdefabcdefabcdefabcd";
+            const mockApprovedModules = [
+                "0x1111111111111111111111111111111111111111",
+                "0x2222222222222222222222222222222222222222",
+            ];
+
+            (
+                protocolProvider["horizonAccountingExtensionContract"].read.approvedModules as Mock
+            ).mockResolvedValue(mockApprovedModules);
+
+            const result = await protocolProvider.getApprovedModules(mockUserAddress);
+
+            expect(result).toEqual(mockApprovedModules);
+            expect(
+                protocolProvider["horizonAccountingExtensionContract"].read.approvedModules,
+            ).toHaveBeenCalledWith([mockUserAddress]);
+        });
+
+        it("throws error when RPC client fails", async () => {
+            const protocolProvider = new ProtocolProvider(
+                mockRpcConfig,
+                mockContractAddress,
+                mockedPrivateKey,
+            );
+
+            const mockUserAddress = "0xabcdefabcdefabcdefabcdefabcdefabcdefabcd";
+            const error = new Error("RPC client failed");
+
+            (
+                protocolProvider["horizonAccountingExtensionContract"].read.approvedModules as Mock
+            ).mockRejectedValue(error);
+
+            await expect(protocolProvider.getApprovedModules(mockUserAddress)).rejects.toThrow(
+                error,
+            );
+        });
+    });
+
     describe("decodeLogData", () => {
         it("successfully decodes RequestCreated event", () => {
-=======
-    describe("approveModule", () => {
-        it("successfully approves a module", async () => {
->>>>>>> 8c4a7024
-            const protocolProvider = new ProtocolProvider(
-                mockRpcConfig,
-                mockContractAddress,
-                mockedPrivateKey,
-            );
-
-<<<<<<< HEAD
+            const protocolProvider = new ProtocolProvider(
+                mockRpcConfig,
+                mockContractAddress,
+                mockedPrivateKey,
+            );
+
             const mockLog: Log = {
                 address: "0x1234567890123456789012345678901234567890",
                 topics: [
@@ -823,7 +914,7 @@
             };
 
             vi.spyOn(protocolProvider as any, "decodeLogData").mockReturnValue({
-                requestId: "0x123",
+                requestId: "0x0000000000000000000000000000000000000000000000000000000000000002",
                 responseId: "0x456",
                 response: "0x789",
                 blockNumber: 1n,
@@ -838,7 +929,7 @@
                 rawLog: mockLog,
                 requestId: "0x0000000000000000000000000000000000000000000000000000000000000002",
                 metadata: {
-                    requestId: "0x123",
+                    requestId: "0x0000000000000000000000000000000000000000000000000000000000000002",
                     responseId: "0x456",
                     response: "0x789",
                     blockNumber: 1n,
@@ -878,36 +969,12 @@
 
     describe("getOracleEvents", () => {
         it("successfully fetches and parses Oracle events", async () => {
-=======
-            const mockModuleAddress = "0xabcdefabcdefabcdefabcdefabcdefabcdefabcd";
-
-            await expect(protocolProvider.approveModule(mockModuleAddress)).resolves.not.toThrow();
-
-            expect(protocolProvider["readClient"].simulateContract).toHaveBeenCalledWith({
-                address: mockContractAddress.horizonAccountingExtension,
-                abi: horizonAccountingExtensionAbi,
-                functionName: "approveModule",
-                args: [mockModuleAddress],
-                account: expect.any(Object),
-            });
-
-            expect(protocolProvider["writeClient"].writeContract).toHaveBeenCalledWith(
-                expect.objectContaining({
-                    functionName: "approveModule",
-                    args: [mockModuleAddress],
-                }),
-            );
-        });
-
-        it("throws TransactionExecutionError when transaction fails", async () => {
->>>>>>> 8c4a7024
-            const protocolProvider = new ProtocolProvider(
-                mockRpcConfig,
-                mockContractAddress,
-                mockedPrivateKey,
-            );
-
-<<<<<<< HEAD
+            const protocolProvider = new ProtocolProvider(
+                mockRpcConfig,
+                mockContractAddress,
+                mockedPrivateKey,
+            );
+
             const mockLogs: Log[] = [
                 {
                     address: "0x1234567890123456789012345678901234567890",
@@ -939,7 +1006,7 @@
 
             const result = await (protocolProvider as any).getOracleEvents(0n, 100n);
 
-            expect(result).toHaveLength(5);
+            expect(result).toHaveLength(1);
             expect(result[0]).toEqual({
                 name: "ResponseProposed",
                 blockNumber: 1n,
@@ -953,29 +1020,12 @@
 
     describe("getEBORequestCreatorEvents", () => {
         it("successfully fetches and parses EBORequestCreator events", async () => {
-=======
-            (protocolProvider["readClient"].waitForTransactionReceipt as Mock).mockResolvedValue({
-                status: "reverted",
-            });
-
-            const mockModuleAddress = "0xabcdefabcdefabcdefabcdefabcdefabcdefabcd";
-
-            await expect(protocolProvider.approveModule(mockModuleAddress)).rejects.toThrow(
-                TransactionExecutionError,
-            );
-        });
-    });
-
-    describe("approvedModules", () => {
-        it("successfully retrieves approved modules for a user", async () => {
->>>>>>> 8c4a7024
-            const protocolProvider = new ProtocolProvider(
-                mockRpcConfig,
-                mockContractAddress,
-                mockedPrivateKey,
-            );
-
-<<<<<<< HEAD
+            const protocolProvider = new ProtocolProvider(
+                mockRpcConfig,
+                mockContractAddress,
+                mockedPrivateKey,
+            );
+
             const mockLogs: Log[] = [
                 {
                     address: "0x1234567890123456789012345678901234567890",
@@ -1000,7 +1050,6 @@
                 requestId: "0x123",
                 epoch: 1n,
                 chainId: "eip155:1",
-                request: {},
             });
 
             const result = await (protocolProvider as any).getEBORequestCreatorEvents(0n, 100n);
@@ -1015,7 +1064,6 @@
                 metadata: {
                     epoch: 1n,
                     chainId: "eip155:1",
-                    request: {},
                     requestId: "0x123",
                 },
             });
@@ -1024,34 +1072,12 @@
 
     describe("getEvents", () => {
         it("successfully merges and sorts events from all sources", async () => {
-=======
-            const mockUserAddress = "0xabcdefabcdefabcdefabcdefabcdefabcdefabcd";
-            const mockApprovedModules = [
-                "0x1111111111111111111111111111111111111111",
-                "0x2222222222222222222222222222222222222222",
-            ];
-
-            (
-                protocolProvider["horizonAccountingExtensionContract"].read.approvedModules as Mock
-            ).mockResolvedValue(mockApprovedModules);
-
-            const result = await protocolProvider.getApprovedModules(mockUserAddress);
-
-            expect(result).toEqual(mockApprovedModules);
-            expect(
-                protocolProvider["horizonAccountingExtensionContract"].read.approvedModules,
-            ).toHaveBeenCalledWith([mockUserAddress]);
-        });
-
-        it("throws error when RPC client fails", async () => {
->>>>>>> 8c4a7024
-            const protocolProvider = new ProtocolProvider(
-                mockRpcConfig,
-                mockContractAddress,
-                mockedPrivateKey,
-            );
-
-<<<<<<< HEAD
+            const protocolProvider = new ProtocolProvider(
+                mockRpcConfig,
+                mockContractAddress,
+                mockedPrivateKey,
+            );
+
             const mockRequestCreatorEvents = [
                 { name: "RequestCreated", blockNumber: 1n, logIndex: 0 },
                 { name: "RequestCreated", blockNumber: 3n, logIndex: 0 },
@@ -1077,18 +1103,6 @@
                 { name: "ResponseProposed", blockNumber: 2n, logIndex: 1 },
                 { name: "RequestCreated", blockNumber: 3n, logIndex: 0 },
             ]);
-=======
-            const mockUserAddress = "0xabcdefabcdefabcdefabcdefabcdefabcdefabcd";
-            const error = new Error("RPC client failed");
-
-            (
-                protocolProvider["horizonAccountingExtensionContract"].read.approvedModules as Mock
-            ).mockRejectedValue(error);
-
-            await expect(protocolProvider.getApprovedModules(mockUserAddress)).rejects.toThrow(
-                error,
-            );
->>>>>>> 8c4a7024
         });
     });
 });